"""Utilities for creating arrow schemas from table schemas."""
from collections import namedtuple
from typing import (
    List,
    cast,
    Optional,
    Tuple,
)

import pyarrow as pa
from lancedb.embeddings import TextEmbeddingFunction  # type: ignore
from typing_extensions import TypeAlias

from dlt.common.json import json
from dlt.common.schema import Schema, TColumnSchema, TTableSchema
from dlt.common.typing import DictStrAny

from dlt.common.destination.capabilities import DataTypeMapper


TArrowSchema: TypeAlias = pa.Schema
TArrowDataType: TypeAlias = pa.DataType
TArrowField: TypeAlias = pa.Field
NULL_SCHEMA: TArrowSchema = pa.schema([])
"""Empty pyarrow Schema with no fields."""
TableJob = namedtuple("TableJob", ["table_schema", "table_name", "file_path"])
TTableLineage: TypeAlias = List[TableJob]


def arrow_schema_to_dict(schema: TArrowSchema) -> DictStrAny:
    return {field.name: field.type for field in schema}


def make_arrow_field_schema(
    column_name: str,
    column: TColumnSchema,
    type_mapper: DataTypeMapper,
) -> TArrowField:
    """Creates a PyArrow field from a dlt column schema."""
    dtype = cast(TArrowDataType, type_mapper.to_destination_type(column, None))
    return pa.field(column_name, dtype)


def make_arrow_table_schema(
    table_name: str,
    schema: Schema,
<<<<<<< HEAD
    type_mapper: TypeMapper,
=======
    type_mapper: DataTypeMapper,
    id_field_name: Optional[str] = None,
>>>>>>> dcb1f0e2
    vector_field_name: Optional[str] = None,
    embedding_fields: Optional[List[str]] = None,
    embedding_model_func: Optional[TextEmbeddingFunction] = None,
    embedding_model_dimensions: Optional[int] = None,
) -> TArrowSchema:
    """Creates a PyArrow schema from a dlt schema."""
    arrow_schema: List[TArrowField] = []

    if embedding_fields:
        # User's provided dimension config, if provided, takes precedence.
        vec_size = embedding_model_dimensions or embedding_model_func.ndims()
        arrow_schema.append(pa.field(vector_field_name, pa.list_(pa.float32(), vec_size)))

    for column_name, column in schema.get_table_columns(table_name).items():
        field = make_arrow_field_schema(column_name, column, type_mapper)
        arrow_schema.append(field)

    metadata = {}
    if embedding_model_func:
        # Get the registered alias if it exists, otherwise use the class name.
        name = getattr(
            embedding_model_func,
            "__embedding_function_registry_alias__",
            embedding_model_func.__class__.__name__,
        )
        embedding_functions = [
            {
                "source_column": source_column,
                "vector_column": vector_field_name,
                "name": name,
                "model": embedding_model_func.safe_model_dump(),
            }
            for source_column in embedding_fields
        ]
        metadata["embedding_functions"] = json.dumps(embedding_functions).encode("utf-8")

    return pa.schema(arrow_schema, metadata=metadata)


def arrow_datatype_to_fusion_datatype(arrow_type: TArrowSchema) -> str:
    type_map = {
        pa.bool_(): "BOOLEAN",
        pa.int64(): "BIGINT",
        pa.float64(): "DOUBLE",
        pa.utf8(): "STRING",
        pa.binary(): "BYTEA",
        pa.date32(): "DATE",
    }

    if isinstance(arrow_type, pa.Decimal128Type):
        return f"DECIMAL({arrow_type.precision}, {arrow_type.scale})"

    if isinstance(arrow_type, pa.TimestampType):
        return "TIMESTAMP"

    return type_map.get(arrow_type, "UNKNOWN")<|MERGE_RESOLUTION|>--- conflicted
+++ resolved
@@ -44,12 +44,9 @@
 def make_arrow_table_schema(
     table_name: str,
     schema: Schema,
-<<<<<<< HEAD
     type_mapper: TypeMapper,
-=======
     type_mapper: DataTypeMapper,
     id_field_name: Optional[str] = None,
->>>>>>> dcb1f0e2
     vector_field_name: Optional[str] = None,
     embedding_fields: Optional[List[str]] = None,
     embedding_model_func: Optional[TextEmbeddingFunction] = None,
