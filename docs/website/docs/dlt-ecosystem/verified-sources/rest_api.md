---
title: REST API generic source
description: dlt verified source for REST APIs
keywords: [rest api, restful api]
---
import Header from './_source-info-header.md';

<Header/>

This is a generic dlt source you can use to extract data from any REST API. It uses [declarative configuration](#source-configuration) to define the API endpoints, their [relationships](#define-resource-relationships), how to handle [pagination](#pagination), and [authentication](#authentication).

### Quick example

Here's an example of how to configure the REST API source to load posts and related comments from a hypothetical blog API:

```py
import dlt
from rest_api import rest_api_source

source = rest_api_source({
    "client": {
        "base_url": "https://api.example.com/",
        "auth": {
            "token": dlt.secrets["your_api_token"],
        },
        "paginator": {
            "type": "json_response",
            "next_url_path": "paging.next",
        },
    },
    "resources": [
        # "posts" will be used as the endpoint path, the resource name,
        # and the table name in the destination. The HTTP client will send
        # a request to "https://api.example.com/posts".
        "posts",

        # The explicit configuration allows you to link resources
        # and define parameters.
        {
            "name": "comments",
            "endpoint": {
                "path": "posts/{post_id}/comments",
                "params": {
                    "post_id": {
                        "type": "resolve",
                        "resource": "posts",
                        "field": "id",
                    },
                    "sort": "created_at",
                },
            },
        },
    ],
})

pipeline = dlt.pipeline(
    pipeline_name="rest_api_example",
    destination="duckdb",
    dataset_name="rest_api_data",
)

load_info = pipeline.run(source)
```

Running this pipeline will create two tables in the DuckDB: `posts` and `comments` with the data from the respective API endpoints. The `comments` resource will fetch comments for each post by using the `id` field from the `posts` resource.

## Setup guide

### Initialize the verified source

Enter the following command in your terminal:

```sh
dlt init rest_api duckdb
```

[dlt init](../../reference/command-line-interface) will initialize the pipeline examples for REST API as the [source](../../general-usage/source) and [duckdb](../destinations/duckdb.md) as the [destination](../destinations).

Running `dlt init` creates the following in the current folder:
- `rest_api_pipeline.py` file with a sample pipelines definition:
    - GitHub API example
    - Pokemon API example
- `.dlt` folder with:
     - `secrets.toml` file to store your access tokens and other sensitive information
     - `config.toml` file to store the configuration settings
- `requirements.txt` file with the required dependencies

Change the REST API source to your needs by modifying the `rest_api_pipeline.py` file. See the detailed [source configuration](#source-configuration) section below.

:::note
For the rest of the guide, we will use the [GitHub API](https://docs.github.com/en/rest?apiVersion=2022-11-28) and [Pokemon API](https://pokeapi.co/) as example sources.
:::

This source is based on the [RESTClient class](../../general-usage/http/rest-client.md).

### Add credentials

In the `.dlt` folder, you'll find a file called `secrets.toml`, where you can securely store your access tokens and other sensitive information. It's important to handle this file with care and keep it safe.

The GitHub API [requires an access token](https://docs.github.com/en/rest/authentication/authenticating-to-the-rest-api?apiVersion=2022-11-28) to access some of its endpoints and to increase the rate limit for the API calls. To get a GitHub token, follow the GitHub documentation on [managing your personal access tokens](https://docs.github.com/en/authentication/keeping-your-account-and-data-secure/managing-your-personal-access-tokens).

After you get the token, add it to the `secrets.toml` file:

```toml
[sources.rest_api.github]
github_token = "your_github_token"
```

## Run the pipeline

1. Install the required dependencies by running the following command:

   ```sh
   pip install -r requirements.txt
   ```

2. Run the pipeline:

   ```sh
   python rest_api_pipeline.py
   ```

3. Verify that everything loaded correctly by using the following command:

   ```sh
   dlt pipeline rest_api show
   ```

## Source configuration

### Quick example

Let's take a look at the GitHub example in `rest_api_pipeline.py` file:

```py
from rest_api import RESTAPIConfig, rest_api_resources

@dlt.source
def github_source(github_token=dlt.secrets.value):
    config: RESTAPIConfig = {
        "client": {
            "base_url": "https://api.github.com/repos/dlt-hub/dlt/",
            "auth": {
                "token": github_token,
            },
        },
        "resource_defaults": {
            "primary_key": "id",
            "write_disposition": "merge",
            "endpoint": {
                "params": {
                    "per_page": 100,
                },
            },
        },
        "resources": [
            {
                "name": "issues",
                "endpoint": {
                    "path": "issues",
                    "params": {
                        "sort": "updated",
                        "direction": "desc",
                        "state": "open",
                        "since": {
                            "type": "incremental",
                            "cursor_path": "updated_at",
                            "initial_value": "2024-01-25T11:21:28Z",
                        },
                    },
                },
            },
            {
                "name": "issue_comments",
                "endpoint": {
                    "path": "issues/{issue_number}/comments",
                    "params": {
                        "issue_number": {
                            "type": "resolve",
                            "resource": "issues",
                            "field": "number",
                        }
                    },
                },
                "include_from_parent": ["id"],
            },
        ],
    }

    yield from rest_api_resources(config)

def load_github() -> None:
    pipeline = dlt.pipeline(
        pipeline_name="rest_api_github",
        destination="duckdb",
        dataset_name="rest_api_data",
    )

    load_info = pipeline.run(github_source())
    print(load_info)
```

The declarative resource configuration is defined in the `config` dictionary. It contains the following key components:

1. `client`: Defines the base URL and authentication method for the API. In this case it uses token-based authentication. The token is stored in the `secrets.toml` file.

2. `resource_defaults`: Contains default settings for all [resources](#resource-configuration). In this example, we define that all resources:
    - Have `id` as the [primary key](../../general-usage/resource#define-schema)
    - Use the `merge` [write disposition](../../general-usage/incremental-loading#choosing-a-write-disposition) to merge the data with the existing data in the destination.
    - Send a `per_page` query parameter with each request to 100 to get more results per page.

3. `resources`: A list of [resources](#resource-configuration) to be loaded. Here, we have two resources: `issues` and `issue_comments`, which correspond to the GitHub API endpoints for [repository issues](https://docs.github.com/en/rest/issues/issues?apiVersion=2022-11-28#list-repository-issues) and [issue comments](https://docs.github.com/en/rest/issues/comments?apiVersion=2022-11-28#list-issue-comments). Note that we need a in issue number to fetch comments for each issue. This number is taken from the `issues` resource. More on this in the [resource relationships](#define-resource-relationships) section.

Let's break down the configuration in more detail.

### Configuration structure

:::tip
Import the `RESTAPIConfig` type from the `rest_api` module to have convenient hints in your editor/IDE and use it to define the configuration object.

```py
from rest_api import RESTAPIConfig
```
:::


The configuration object passed to the REST API Generic Source has three main elements:

```py
config: RESTAPIConfig = {
    "client": {
        ...
    },
    "resource_defaults": {
        ...
    },
    "resources": [
        ...
    ],
}
```

#### `client`

The `client` configuration is used to connect to the API's endpoints. It includes the following fields:

- `base_url` (str): The base URL of the API. This string is prepended to all endpoint paths. For example, if the base URL is `https://api.example.com/v1/`, and the endpoint path is `users`, the full URL will be `https://api.example.com/v1/users`.
- `headers` (dict, optional): Additional headers that are sent with each request.
- `auth` (optional): Authentication configuration. This can be a simple token, an `AuthConfigBase` object, or a more complex authentication method.
- `paginator` (optional): Configuration for the default pagination used for resources that support pagination. Refer to the [pagination](#pagination) section for more details.

#### `resource_defaults` (optional)

`resource_defaults` contains the default values to [configure the dlt resources](#resource-configuration). This configuration is applied to all resources unless overridden by the resource-specific configuration.

For example, you can set the primary key, write disposition, and other default settings here:

```py
config = {
    "client": {
        # ...
    },
    "resource_defaults": {
        "primary_key": "id",
        "write_disposition": "merge",
        "endpoint": {
            "params": {
                "per_page": 100,
            },
        },
    },
    "resources": [
        "resource1",
        {
            "resource2": {
                "name": "resource2_name",
                "write_disposition": "append",
                "endpoint": {
                    "params": {
                        "param1": "value1",
                    },
                },
            }
        }
    ],
}
```

Above, all resources will have `primary_key` set to `id`, `resource1` will have `write_disposition` set to `merge`, and `resource2` will override the default `write_disposition` with `append`.
Both `resource1` and `resource2` will have the `per_page` parameter set to 100.

#### `resources`

This is a list of resource configurations that define the API endpoints to be loaded. Each resource configuration can be:
- a dictionary with the [resource configuration](#resource-configuration).
- a string. In this case, the string is used as the both as the endpoint path and the resource name, and the resource configuration is taken from the `resource_defaults` configuration if it exists.

### Resource configuration

A resource configuration is used to define a [dlt resource](../../general-usage/resource.md) for the data to be loaded from an API endpoint. It contains the following key fields:

- `endpoint`: The endpoint configuration for the resource. It can be a string or a dict representing the endpoint settings. See the [endpoint configuration](#endpoint-configuration) section for more details.
- `write_disposition`: The write disposition for the resource.
- `primary_key`: The primary key for the resource.
- `include_from_parent`: A list of fields from the parent resource to be included in the resource output. See the [resource relationships](#include-fields-from-the-parent-resource) section for more details.
- `selected`: A flag to indicate if the resource is selected for loading. This could be useful when you want to load data only from child resources and not from the parent resource.

You can also pass additional resource parameters that will be used to configure the dlt resource. See [dlt resource API reference](../../api_reference/extract/decorators.md#resource) for more details.

### Endpoint configuration

The endpoint configuration defines how to query the API endpoint. Quick example:

```py
{
    "path": "issues",
    "method": "GET",
    "params": {
        "sort": "updated",
        "direction": "desc",
        "state": "open",
        "since": {
            "type": "incremental",
            "cursor_path": "updated_at",
            "initial_value": "2024-01-25T11:21:28Z",
        },
    },
    "data_selector": "results",
}
```

The fields in the endpoint configuration are:

- `path`: The path to the API endpoint.
- `method`: The HTTP method to be used. Default is `GET`.
- `params`: Query parameters to be sent with each request. For example, `sort` to order the results or `since` to specify [incremental loading](#incremental-loading). This is also used to define [resource relationships](#define-resource-relationships).
- `json`: The JSON payload to be sent with the request (for POST and PUT requests).
- `paginator`: Pagination configuration for the endpoint. See the [pagination](#pagination) section for more details.
- `data_selector`: A JSONPath to select the data from the response. See the [data selection](#data-selection) section for more details.
- `response_actions`: A list of actions that define how to process the response data. See the [response actions](#response-actions) section for more details.
- `incremental`: Configuration for [incremental loading](#incremental-loading).

### Pagination

The REST API source will try to automatically handle pagination for you. This works by detecting the pagination details from the first API response.

In some special cases, you may need to specify the pagination configuration explicitly.

To specify the pagination configuration, use the `paginator` field in the [client](#client) or [endpoint](#endpoint-configuration) configurations. You may either use a dictionary with a string alias in the `type` field along with the required parameters, or use a [paginator class instance](../../general-usage/http/rest-client.md#paginators).

#### Example

Suppose the API response for `https://api.example.com/posts` contains a `next` field with the URL to the next page:

```json
{
    "data": [
        {"id": 1, "title": "Post 1"},
        {"id": 2, "title": "Post 2"},
        {"id": 3, "title": "Post 3"}
    ],
    "pagination": {
        "next": "https://api.example.com/posts?page=2"
    }
}
```

You can configure the pagination for the `posts` resource like this:

```py
{
    "path": "posts",
    "paginator": {
        "type": "json_response",
        "next_url_path": "pagination.next",
    }
}
```

Alternatively, you can use the paginator instance directly:

```py
from dlt.sources.helpers.rest_client.paginators import JSONResponsePaginator

# ...

{
    "path": "posts",
    "paginator": JSONResponsePaginator(
        next_url_path="pagination.next"
    ),
}
```

:::note
Currently pagination is supported only for GET requests. To handle POST requests with pagination, you need to implement a [custom paginator](../../general-usage/http/rest-client.md#custom-paginator).
:::

These are the available paginators:

| `type` | Paginator class | Description |
| ------------ | -------------- | ----------- |
| `json_response` | [JSONResponsePaginator](../../general-usage/http/rest-client.md#jsonresponsepaginator) | The link to the next page is in the body (JSON) of the response.<br/>*Parameters:*<ul><li>`next_url_path` (str) - the JSONPath to the next page URL</li></ul> |
| `header_link` | [HeaderLinkPaginator](../../general-usage/http/rest-client.md#headerlinkpaginator) | The links to the next page are in the response headers.<br/>*Parameters:*<ul><li>`link_header` (str) - the name of the header containing the links. Default is "next".</li></ul> |
| `offset` | [OffsetPaginator](../../general-usage/http/rest-client.md#offsetpaginator) | The pagination is based on an offset parameter. With total items count either in the response body or explicitly provided.<br/>*Parameters:*<ul><li>`limit` (int) - the maximum number of items to retrieve in each request</li><li>`offset` (int) - the initial offset for the first request. Defaults to `0`</li><li>`offset_param` (str) - the name of the query parameter used to specify the offset. Defaults to "offset"</li><li>`limit_param` (str) - the name of the query parameter used to specify the limit. Defaults to "limit"</li><li>`total_path` (str) - a JSONPath expression for the total number of items. If not provided, pagination is controlled by `maximum_offset`</li><li>`maximum_offset` (int) - optional maximum offset value. Limits pagination even without total count</li></ul> |
| `page_number` | [PageNumberPaginator](../../general-usage/http/rest-client.md#pagenumberpaginator) | The pagination is based on a page number parameter. With total pages count either in the response body or explicitly provided.<br/>*Parameters:*<ul><li>`initial_page` (int) - the starting page number. Defaults to `0`</li><li>`page_param` (str) - the query parameter name for the page number. Defaults to "page"</li><li>`total_path` (str) - a JSONPath expression for the total number of pages. If not provided, pagination is controlled by `maximum_page`</li><li>`maximum_page` (int) - optional maximum page number. Stops pagination once this page is reached</li></ul> |
| `cursor` | [JSONResponseCursorPaginator](../../general-usage/http/rest-client.md#jsonresponsecursorpaginator) | The pagination is based on a cursor parameter. The value of the cursor is in the response body (JSON).<br/>*Parameters:*<ul><li>`cursor_path` (str) - the JSONPath to the cursor value. Defaults to "cursors.next"</li><li>`cursor_param` (str) - the query parameter name for the cursor. Defaults to "after"</li></ul> |
| `single_page` | SinglePagePaginator | The response will be interpreted as a single-page response, ignoring possible pagination metadata. |
| `auto` | `None` | Explicitly specify that the source should automatically detect the pagination method. |

For more complex pagination methods, you can implement a [custom paginator](../../general-usage/http/rest-client.md#implementing-a-custom-paginator), instantiate it, and use it in the configuration.

### Data selection

The `data_selector` field in the endpoint configuration allows you to specify a JSONPath to select the data from the response. By default, the source will try to detect locations of the data automatically.

Use this field when you need to specify the location of the data in the response explicitly.

For example, if the API response looks like this:

```json
{
    "posts": [
        {"id": 1, "title": "Post 1"},
        {"id": 2, "title": "Post 2"},
        {"id": 3, "title": "Post 3"}
    ]
}
```

You can use the following endpoint configuration:

```py
{
    "path": "posts",
    "data_selector": "posts",
}
```

For a nested structure like this:

```json
{
    "results": {
        "posts": [
            {"id": 1, "title": "Post 1"},
            {"id": 2, "title": "Post 2"},
            {"id": 3, "title": "Post 3"}
        ]
    }
}
```

You can use the following endpoint configuration:

```py
{
    "path": "posts",
    "data_selector": "results.posts",
}
```

Read more about [JSONPath syntax](https://github.com/h2non/jsonpath-ng?tab=readme-ov-file#jsonpath-syntax) to learn how to write selectors.


### Authentication

For APIs that require authentication to access their endpoints, the REST API source supports various authentication methods, including token-based authentication, query parameters, basic authentication, and custom authentication. The authentication configuration is specified in the `auth` field of the [client](#client) either as a dictionary or as an instance of the [authentication class](../../general-usage/http/rest-client.md#authentication).

#### Quick example

One of the most common methods is token-based authentication (also known as Bearer token authentication). To authenticate using this method, you can use the following shortcut:

```py
{
    "client": {
        # ...
        "auth": {
            "token": dlt.secrets["your_api_token"],
        },
        # ...
    },
}
```

<<<<<<< HEAD
:::warning
Make sure to store your access tokens and other sensitive information in the `secrets.toml` file and never commit it to the version control system.
:::

Available authentication types:

| Authentication class | String Alias (`type`) | Description |
| ------------------- | ----------- | ----------- |
| [BearTokenAuth](../../general-usage/http/rest-client.md#bearer-token-authentication) | `bearer` | Bearer token authentication. |
| [HTTPBasicAuth](../../general-usage/http/rest-client.md#http-basic-authentication) | `http_basic` | Basic HTTP authentication. |
| [APIKeyAuth](../../general-usage/http/rest-client.md#api-key-authentication) | `api_key` | API key authentication with key defined in the query parameters or in the headers. |
| [OAuth2ClientCredentials](../../general-usage/http/rest-client.md#oauth20-authorization) | N/A | OAuth 2.0 authorization with a temporary access token obtained from the authorization server. |

To specify the authentication configuration, use the `auth` field in the [client](#client) configuration:
=======
The full version of the configuration would also include the authentication type (`bearer`) explicitly:
>>>>>>> 41918a3f

```py
{
    "client": {
        # ...
        "auth": {
            "type": "bearer",
            "token": dlt.secrets["your_api_token"],
        },
        # ...
    },
}
```

Alternatively, you can use the authentication class directly:

```py
from dlt.sources.helpers.rest_client.auth import BearerTokenAuth

config = {
    "client": {
        "auth": BearTokenAuth(dlt.secrets["your_api_token"]),
    },
    # ...
}
```

:::warning
Make sure to store your access tokens and other sensitive information in the `secrets.toml` file and never commit it to the version control system.
:::

Available authentication types:

| `type` | Authentication class | Description |
| ----------- | ------------------- | ----------- |
| `bearer` | [BearTokenAuth](../../general-usage/http/rest-client.md#bearer-token-authentication) | Bearer token authentication.<br/>Parameters:<ul><li>`token` (str)</li></ul> |
| `http_basic` | [HTTPBasicAuth](../../general-usage/http/rest-client.md#http-basic-authentication) | Basic HTTP authentication.<br/>Parameters:<ul><li>`username` (str)</li><li>`password` (str)</li></ul> |
| `api_key` | [APIKeyAuth](../../general-usage/http/rest-client.md#api-key-authentication) | API key authentication with key defined in the query parameters or in the headers. <br/>Parameters:<ul><li>`name` (str) - the name of the query parameter or header</li><li>`api_key` (str) - the API key value</li><li>`location` (str, optional) - the location of the API key in the request. Can be `query` or `header`. Default is `header`</li></ul> |


For more complex authentication methods, you can implement a [custom authentication class](../../general-usage/http/rest-client.md#implementing-custom-authentication) and use it in the configuration.



### Define resource relationships

When you have a resource that depends on another resource, you can define the relationship using the `resolve` configuration. With it you link a path parameter in the child resource to a field in the parent resource's data.

In the GitHub example, the `issue_comments` resource depends on the `issues` resource. The `issue_number` parameter in the `issue_comments` endpoint configuration is resolved from the `number` field of the `issues` resource:

```py
{
    "resources": [
        {
            "name": "issues",
            "endpoint": {
                "path": "issues",
                # ...
            },
        },
        {
            "name": "issue_comments",
            "endpoint": {
                "path": "issues/{issue_number}/comments",
                "params": {
                    "issue_number": {
                        "type": "resolve",
                        "resource": "issues",
                        "field": "number",
                    }
                },
            },
            "include_from_parent": ["id"],
        },
    ],
}
```

This configuration tells the source to get issue numbers from the `issues` resource and use them to fetch comments for each issue. So if the `issues` resource yields the following data:

```json
[
    {"id": 1, "number": 123},
    {"id": 2, "number": 124},
    {"id": 3, "number": 125}
]
```

The `issue_comments` resource will make requests to the following endpoints:

- `issues/123/comments`
- `issues/124/comments`
- `issues/125/comments`

The syntax for the `resolve` field in parameter configuration is:

```py
{
    "<parameter_name>": {
        "type": "resolve",
        "resource": "<parent_resource_name>",
        "field": "<parent_resource_field_name_or_jsonpath>",
    }
}
```

The `field` value can be specified as a [JSONPath](https://github.com/h2non/jsonpath-ng?tab=readme-ov-file#jsonpath-syntax) to select a nested field in the parent resource data. For example: `"field": "items[0].id"`.

Under the hood, dlt handles this by using a [transformer resource](../../general-usage/resource.md#process-resources-with-dlttransformer).

#### Include fields from the parent resource

You can include data from the parent resource in the child resource by using the `include_from_parent` field in the resource configuration. For example:

```py
{
    "name": "issue_comments",
    "endpoint": {
        ...
    },
    "include_from_parent": ["id", "title", "created_at"],
}
```

This will include the `id`, `title`, and `created_at` fields from the `issues` resource in the `issue_comments` resource data. The name of the included fields will be prefixed with the parent resource name and an underscore (`_`) like so: `_issues_id`, `_issues_title`, `_issues_created_at`.

## Incremental loading

Some APIs provide a way to fetch only new or changed data (most often by using a timestamp field like `updated_at`, `created_at`, or incremental IDs).
This is called [incremental loading](../../general-usage/incremental-loading.md) and is very useful as it allows you to reduce the load time and the amount of data transferred.

When the API endpoint supports incremental loading, you can configure dlt to load only the new or changed data using these two methods:

1. Defining a special parameter in the `params` section of the [endpoint configuration](#endpoint-configuration).
2. Specifying the `incremental` field in the endpoint configuration.

Let's start with the first method.

### Incremental loading in `params`

Imagine we have the following endpoint `https://api.example.com/posts` and it:
1. Accepts a `created_since` query parameter to fetch posts created after a certain date.
2. Returns a list of posts with the `created_at` field for each post.

For example, if we query the endpoint with `https://api.example.com/posts?created_since=2024-01-25`, we get the following response:

```json
{
    "results": [
        {"id": 1, "title": "Post 1", "created_at": "2024-01-26"},
        {"id": 2, "title": "Post 2", "created_at": "2024-01-27"},
        {"id": 3, "title": "Post 3", "created_at": "2024-01-28"}
    ]
}
```

To enable the incremental loading for this endpoint, you can use the following endpoint configuration:

```py
{
    "path": "posts",
    "data_selector": "results",  # Optional JSONPath to select the list of posts
    "params": {
        "created_since": {
            "type": "incremental",
            "cursor_path": "created_at", # The JSONPath to the field we want to track in each post
            "initial_value": "2024-01-25",
        },
    },
}
```

After you run the pipeline, dlt will keep track of the last `created_at` from all the posts fetched and use it as the `created_since` parameter in the next request.
So in our case, the next request will be made to `https://api.example.com/posts?created_since=2024-01-28` to fetch only the new posts created after `2024-01-28`.

Let's break down the configuration.

1. We explicitly set `data_selector` to `"results"` to select the list of posts from the response. This is optional, if not set, dlt will try to auto-detect the data location.
2. We define the `created_since` parameter as an incremental parameter with the following fields:

```py
{
    "created_since": {
        "type": "incremental",
        "cursor_path": "created_at",
        "initial_value": "2024-01-25",
    },
}
```

- `type`: The type of the parameter definition. In this case, it must be set to `incremental`.
- `cursor_path`: The JSONPath to the field within each item in the list. The value of this field will be used in the next request. In the example above our items look like `{"id": 1, "title": "Post 1", "created_at": "2024-01-26"}` so to track the created time we set `cursor_path` to `"created_at"`. Note that the JSONPath starts from the root of the item (dict) and not from the root of the response.
- `initial_value`: The initial value for the cursor. This is the value that will initialize the state of incremental loading. In this case, it's `2024-01-25`. The value type should match the type of the field in the data item.

### Incremental loading using the `incremental` field

The alternative method is to use the `incremental` field in the [endpoint configuration](#endpoint-configuration). This method is more flexible and allows you to specify the start and end conditions for the incremental loading.

Let's take the same example as above and configure it using the `incremental` field:

```py
{
    "path": "posts",
    "data_selector": "results",
    "incremental": {
        "start_param": "created_since",
        "cursor_path": "created_at",
        "initial_value": "2024-01-25",
    },
}
```

Note that we specify the query parameter name `created_since` in the `start_param` field and not in the `params` section.

The full available configuration for the `incremental` field is:

```py
{
    "incremental": {
        "start_param": "<start_parameter_name>",
        "end_param": "<end_parameter_name>",
        "cursor_path": "<path_to_cursor_field>",
        "initial_value": "<initial_value>",
        "end_value": "<end_value>",
    }
}
```

The fields are:

- `start_param` (str): The name of the query parameter to be used as the start condition. If we use the example above, it would be `"created_since"`.
- `end_param` (str): The name of the query parameter to be used as the end condition. This is optional and can be omitted if you only need to track the start condition. This is useful when you need to fetch data within a specific range and the API supports end conditions (like `created_before` query parameter).
- `cursor_path` (str): The JSONPath to the field within each item in the list. This is the field that will be used to track the incremental loading. In the example above, it's `"created_at"`.
- `initial_value` (str): The initial value for the cursor. This is the value that will initialize the state of incremental loading.
- `end_value` (str): The end value for the cursor to stop the incremental loading. This is optional and can be omitted if you only need to track the start condition. If you set this field, `initial_value` needs to be set as well.

See the [incremental loading](../../general-usage/incremental-loading.md#incremental-loading-with-a-cursor-field) guide for more details.

If you encounter issues with incremental loading, see the [troubleshooting section](../../general-usage/incremental-loading.md#troubleshooting) in the incremental loading guide.

## Advanced configuration

`rest_api_source()` function creates the [dlt source](../../general-usage/source.md) and lets you configure the following parameters:

- `config`: The REST API configuration dictionary.
- `name`: An optional name for the source.
- `section`: An optional section name in the configuration file.
- `max_table_nesting`: Sets the maximum depth of nested table above which the remaining nodes are loaded as structs or JSON.
- `root_key` (bool): Enables merging on all resources by propagating root foreign key to child tables. This option is most useful if you plan to change write disposition of a resource to disable/enable merge. Defaults to False.
- `schema_contract`: Schema contract settings that will be applied to this resource.
- `spec`: A specification of configuration and secret values required by the source.

### Response actions

The `response_actions` field in the endpoint configuration allows you to specify how to handle specific responses from the API based on status codes or content substrings. This is useful for handling edge cases like ignoring responses on specific conditions.

:::caution Experimental Feature
This is an experimental feature and may change in future releases.
:::

#### Example

```py
{
    "path": "issues",
    "response_actions": [
        {"status_code": 404, "action": "ignore"},
        {"content": "Not found", "action": "ignore"},
        {"status_code": 200, "content": "some text", "action": "ignore"},
    ],
}
```

In this example, the source will ignore responses with a status code of 404, responses with the content "Not found", and responses with a status code of 200 _and_ content "some text".

**Fields:**

- `status_code` (int, optional): The HTTP status code to match.
- `content` (str, optional): A substring to search for in the response content.
- `action` (str): The action to take when the condition is met. Currently supported actions:
  - `ignore`: Ignore the response.

## Troubleshooting

If you encounter issues while running the pipeline, enable [logging](../../running-in-production/running.md#set-the-log-level-and-format) for detailed information about the execution:

```sh
RUNTIME__LOG_LEVEL=INFO python my_script.py
```

This also provides details on the HTTP requests.

### Configuration issues

#### Getting validation errors

When you running the pipeline and getting a `DictValidationException`, it means that the [source configuration](#source-configuration) is incorrect. The error message provides details on the issue including the path to the field and the expected type.

For example, if you have a source configuration like this:

```py
config: RESTAPIConfig = {
    "client": {
        # ...
    },
    "resources": [
        {
            "name": "issues",
            "params": {             # <- Wrong: this should be inside
                "sort": "updated",  #    the endpoint field below
            },
            "endpoint": {
                "path": "issues",
                # "params": {       # <- Correct configuration
                #     "sort": "updated",
                # },
            },
        },
        # ...
    ],
}
```

You will get an error like this:

```sh
dlt.common.exceptions.DictValidationException: In path .: field 'resources[0]'
expects the following types: str, EndpointResource. Provided value {'name': 'issues', 'params': {'sort': 'updated'},
'endpoint': {'path': 'issues', ... }} with type 'dict' is invalid with the following errors:
For EndpointResource: In path ./resources[0]: following fields are unexpected {'params'}
```

It means that in the first resource configuration (`resources[0]`), the `params` field should be inside the `endpoint` field.

:::tip
Import the `RESTAPIConfig` type from the `rest_api` module to have convenient hints in your editor/IDE and use it to define the configuration object.

```py
from rest_api import RESTAPIConfig
```
:::

#### Getting wrong data or no data

If incorrect data is received from an endpoint, check the `data_selector` field in the [endpoint configuration](#endpoint-configuration). Ensure the JSONPath is accurate and points to the correct data in the response body. `rest_api` attempts to auto-detect the data location, which may not always succeed. See the [data selection](#data-selection) section for more details.

#### Getting insufficient data or incorrect pagination

Check the `paginator` field in the configuration. When not explicitly specified, the source tries to auto-detect the pagination method. If auto-detection fails, or the system is unsure, a warning is logged. For production environments, we recommend to specify an explicit paginator in the configuration. See the [pagination](#pagination) section for more details. Some APIs may have non-standard pagination methods, and you may need to implement a [custom paginator](../../general-usage/http/rest-client.md#implementing-a-custom-paginator).

#### Incremental loading not working

See the [troubleshooting guide](../../general-usage/incremental-loading.md#troubleshooting) for incremental loading issues.

#### Getting HTTP 404 errors

Some API may return 404 errors for resources that do not exist or have no data. Manage these responses by configuring the `ignore` action in [response actions](#response-actions).

### Authentication issues

If experiencing 401 (Unauthorized) errors, this could indicate:

- Incorrect authorization credentials. Verify credentials in the `secrets.toml`. Refer to [Secret and configs](../../general-usage/credentials/configuration#understanding-the-exceptions) for more information.
- An incorrect authentication type. Consult the API documentation for the proper method. See the [authentication](#authentication) section for details. For some APIs, a [custom authentication method](../../general-usage/http/rest-client.md#custom-authentication) may be required.

### General guidelines

The `rest_api` source uses the [RESTClient](../../general-usage/http/rest-client.md) class for HTTP requests. Refer to the RESTClient [troubleshooting guide](../../general-usage/http/rest-client.md#troubleshooting) for debugging tips.

For further assistance, join our [Slack community](https://dlthub.com/community). We're here to help!<|MERGE_RESOLUTION|>--- conflicted
+++ resolved
@@ -483,7 +483,6 @@
 }
 ```
 
-<<<<<<< HEAD
 :::warning
 Make sure to store your access tokens and other sensitive information in the `secrets.toml` file and never commit it to the version control system.
 :::
@@ -498,9 +497,6 @@
 | [OAuth2ClientCredentials](../../general-usage/http/rest-client.md#oauth20-authorization) | N/A | OAuth 2.0 authorization with a temporary access token obtained from the authorization server. |
 
 To specify the authentication configuration, use the `auth` field in the [client](#client) configuration:
-=======
-The full version of the configuration would also include the authentication type (`bearer`) explicitly:
->>>>>>> 41918a3f
 
 ```py
 {
