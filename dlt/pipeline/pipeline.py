import contextlib
import os
import datetime  # noqa: 251
from contextlib import contextmanager
from functools import wraps
from collections.abc import Sequence as C_Sequence
<<<<<<< HEAD
from typing import Any, Callable, ClassVar, List, Iterator, Optional, Sequence, Tuple, cast, get_type_hints, ContextManager, Mapping
from concurrent.futures import Executor
=======
from typing import Any, Callable, ClassVar, List, Iterator, Optional, Sequence, Tuple, cast, get_type_hints, ContextManager
>>>>>>> 3fb2c306

from dlt import version
from dlt.common import json, logger, pendulum
from dlt.common.configuration import inject_section, known_sections
from dlt.common.configuration.specs import RunConfiguration, CredentialsConfiguration
from dlt.common.configuration.container import Container
from dlt.common.configuration.exceptions import ConfigFieldMissingException, ContextDefaultCannotBeCreated
from dlt.common.configuration.specs.config_section_context import ConfigSectionContext
from dlt.common.configuration.resolve import initialize_credentials
from dlt.common.exceptions import (DestinationLoadingViaStagingNotSupported, DestinationLoadingWithoutStagingNotSupported, DestinationNoStagingMode,
                                   MissingDependencyException, DestinationUndefinedEntity, DestinationIncompatibleLoaderFileFormatException)
from dlt.common.normalizers import explicit_normalizers, import_normalizers
from dlt.common.runtime import signals, initialize_runtime
from dlt.common.schema.typing import TColumnNames, TColumnSchema, TSchemaTables, TWriteDisposition, TAnySchemaColumns, TSchemaContract
from dlt.common.schema.utils import normalize_schema_name
from dlt.common.storages.load_storage import LoadJobInfo, LoadPackageInfo
from dlt.common.typing import TFun, TSecretValue, is_optional_type
from dlt.common.runners import pool_runner as runner
from dlt.common.storages import LiveSchemaStorage, NormalizeStorage, LoadStorage, SchemaStorage, FileStorage, NormalizeStorageConfiguration, SchemaStorageConfiguration, LoadStorageConfiguration
from dlt.common.destination import DestinationCapabilitiesContext, TDestination
from dlt.common.destination.reference import (DestinationClientDwhConfiguration, WithStateSync, Destination, JobClientBase, DestinationClientConfiguration,
                                              TDestinationReferenceArg, DestinationClientStagingConfiguration,  DestinationClientStagingConfiguration,
                                              DestinationClientDwhWithStagingConfiguration)
from dlt.common.destination.capabilities import INTERNAL_LOADER_FILE_FORMATS
from dlt.common.pipeline import ExtractInfo, LoadInfo, NormalizeInfo, PipelineContext, SupportsPipeline, TPipelineLocalState, TPipelineState, StateInjectableContext
from dlt.common.schema import Schema
from dlt.common.utils import is_interactive
from dlt.common.data_writers import TLoaderFileFormat

from dlt.extract import DltResource, DltSource
from dlt.extract.exceptions import SourceExhausted
from dlt.extract.extract import ExtractorStorage, extract_with_schema
from dlt.normalize import Normalize
from dlt.normalize.configuration import NormalizeConfiguration
from dlt.destinations.sql_client import SqlClientBase
from dlt.destinations.job_client_impl import SqlJobClientBase
from dlt.load.configuration import LoaderConfiguration
from dlt.load import Load

from dlt.pipeline.configuration import PipelineConfiguration
from dlt.pipeline.progress import _Collector, _NULL_COLLECTOR
from dlt.pipeline.exceptions import CannotRestorePipelineException, InvalidPipelineName, PipelineConfigMissing, PipelineNotActive, PipelineStepFailed, SqlClientNotAvailable
from dlt.pipeline.trace import PipelineTrace, PipelineStepTrace, load_trace, merge_traces, start_trace, start_trace_step, end_trace_step, end_trace, describe_extract_data
from dlt.pipeline.typing import TPipelineStep
from dlt.pipeline.state_sync import STATE_ENGINE_VERSION, load_state_from_destination, merge_state_if_changed, migrate_state, state_resource, json_encode_state, json_decode_state
from dlt.pipeline.deprecations import credentials_argument_deprecated


def with_state_sync(may_extract_state: bool = False) -> Callable[[TFun], TFun]:

    def decorator(f: TFun) -> TFun:
        @wraps(f)
        def _wrap(self: "Pipeline", *args: Any, **kwargs: Any) -> Any:
            # activate pipeline so right state is always provided
            self.activate()
            # backup and restore state
            should_extract_state = may_extract_state and self.config.restore_from_destination
            with self.managed_state(extract_state=should_extract_state) as state:
                # add the state to container as a context
                with self._container.injectable_context(StateInjectableContext(state=state)):
                    return f(self, *args, **kwargs)

        return _wrap  # type: ignore

    return decorator


def with_schemas_sync(f: TFun) -> TFun:

    @wraps(f)
    def _wrap(self: "Pipeline", *args: Any, **kwargs: Any) -> Any:
        for name in self._schema_storage.live_schemas:
            # refresh live schemas in storage or import schema path
            self._schema_storage.commit_live_schema(name)
        rv = f(self, *args, **kwargs)
        # save modified live schemas
        for name in self._schema_storage.live_schemas:
            self._schema_storage.commit_live_schema(name)
        # refresh list of schemas if any new schemas are added
        self.schema_names = self._list_schemas_sorted()
        return rv

    return _wrap  # type: ignore


def with_runtime_trace(send_state: bool = False) -> Callable[[TFun], TFun]:

    def decorator(f: TFun) -> TFun:

        @wraps(f)
        def _wrap(self: "Pipeline", *args: Any, **kwargs: Any) -> Any:
            trace: PipelineTrace = self._trace
            trace_step: PipelineStepTrace = None
            step_info: Any = None
            is_new_trace = self._trace is None and self.config.enable_runtime_trace

            # create a new trace if we enter a traced function and there's no current trace
            if is_new_trace:
                self._trace = trace = start_trace(cast(TPipelineStep, f.__name__), self)

            try:
                # start a trace step for wrapped function
                if trace:
                    trace_step = start_trace_step(trace, cast(TPipelineStep, f.__name__), self)

                step_info = f(self, *args, **kwargs)
                return step_info
            except Exception as ex:
                step_info = ex  # step info is an exception
                raise
            finally:
                try:
                    if trace_step:
                        # if there was a step, finish it
                        end_trace_step(self._trace, trace_step, self, step_info, send_state)
                    if is_new_trace:
                        assert trace is self._trace, f"Messed up trace reference {id(self._trace)} vs {id(trace)}"
                        end_trace(trace, self, self._pipeline_storage.storage_path, send_state)
                finally:
                    # always end trace
                    if is_new_trace:
                        assert self._trace == trace, f"Messed up trace reference {id(self._trace)} vs {id(trace)}"
                        # if we end new trace that had only 1 step, add it to previous trace
                        # this way we combine several separate calls to extract, normalize, load as single trace
                        # the trace of "run" has many steps and will not be merged
                        self._last_trace = merge_traces(self._last_trace, trace)
                        self._trace = None

        return _wrap  # type: ignore

    return decorator


def with_config_section(sections: Tuple[str, ...]) -> Callable[[TFun], TFun]:

    def decorator(f: TFun) -> TFun:

        @wraps(f)
        def _wrap(self: "Pipeline", *args: Any, **kwargs: Any) -> Any:
            # add section context to the container to be used by all configuration without explicit sections resolution
            with inject_section(ConfigSectionContext(pipeline_name=self.pipeline_name, sections=sections)):
                return f(self, *args, **kwargs)

        return _wrap  # type: ignore

    return decorator


class Pipeline(SupportsPipeline):

    STATE_FILE: ClassVar[str] = "state.json"
    STATE_PROPS: ClassVar[List[str]] = list(set(get_type_hints(TPipelineState).keys()) - {"sources"})
    LOCAL_STATE_PROPS: ClassVar[List[str]] = list(get_type_hints(TPipelineLocalState).keys())
    DEFAULT_DATASET_SUFFIX: ClassVar[str] = "_dataset"

    pipeline_name: str
    """Name of the pipeline"""
    default_schema_name: str = None
    schema_names: List[str] = []
    first_run: bool = False
    """Indicates a first run of the pipeline, where run ends with successful loading of the data"""
    full_refresh: bool
    must_attach_to_local_pipeline: bool
    pipelines_dir: str
    """A directory where the pipelines' working directories are created"""
    working_dir: str
    """A working directory of the pipeline"""
    destination: TDestination = None
    staging: TDestination = None
    """The destination reference which is ModuleType. `destination.name` returns the name string"""
    dataset_name: str = None
    """Name of the dataset to which pipeline will be loaded to"""
    credentials: Any = None
    is_active: bool = False
    """Tells if instance is currently active and available via dlt.pipeline()"""
    collector: _Collector
    config: PipelineConfiguration
    runtime_config: RunConfiguration

    def __init__(
            self,
            pipeline_name: str,
            pipelines_dir: str,
            pipeline_salt: TSecretValue,
            destination: TDestination,
            staging: TDestination,
            dataset_name: str,
            credentials: Any,
            import_schema_path: str,
            export_schema_path: str,
            full_refresh: bool,
            progress: _Collector,
            must_attach_to_local_pipeline: bool,
            config: PipelineConfiguration,
            runtime: RunConfiguration,
        ) -> None:
        """Initializes the Pipeline class which implements `dlt` pipeline. Please use `pipeline` function in `dlt` module to create a new Pipeline instance."""
        self.pipeline_salt = pipeline_salt
        self.config = config
        self.runtime_config = runtime
        self.full_refresh = full_refresh
        self.collector = progress or _NULL_COLLECTOR
        self.destination = None
        self.staging = None

        self._container = Container()
        self._pipeline_instance_id = self._create_pipeline_instance_id()
        self._pipeline_storage: FileStorage = None
        self._schema_storage: LiveSchemaStorage = None
        self._schema_storage_config: SchemaStorageConfiguration = None
        self._normalize_storage_config: NormalizeStorageConfiguration = None
        self._load_storage_config: LoadStorageConfiguration = None
        self._trace: PipelineTrace = None
        self._last_trace: PipelineTrace = None
        self._state_restored: bool = False

        initialize_runtime(self.runtime_config)
        # initialize pipeline working dir
        self._init_working_dir(pipeline_name, pipelines_dir)

        with self.managed_state() as state:
            # set the pipeline properties from state
            self._state_to_props(state)

            # we overwrite the state with the values from init
            # changing the destination could be dangerous if pipeline has pending load packages
            self._set_destinations(destination, staging)
            self._set_dataset_name(dataset_name)
            self.credentials = credentials
            self._configure(import_schema_path, export_schema_path, must_attach_to_local_pipeline)

    def drop(self) -> "Pipeline":
        """Deletes local pipeline state, schemas and any working files"""
        # reset the pipeline working dir
        self._create_pipeline()
        # clone the pipeline
        return Pipeline(
            self.pipeline_name,
            self.pipelines_dir,
            self.pipeline_salt,
            self.destination,
            self.staging,
            self.dataset_name,
            self.credentials,
            self._schema_storage.config.import_schema_path,
            self._schema_storage.config.export_schema_path,
            self.full_refresh,
            self.collector,
            False,
            self.config,
            self.runtime_config
        )

    @with_runtime_trace()
    @with_schemas_sync  # this must precede with_state_sync
    @with_state_sync(may_extract_state=True)
    @with_config_section((known_sections.EXTRACT,))
    def extract(
        self,
        data: Any,
        *,
        table_name: str = None,
        parent_table_name: str = None,
        write_disposition: TWriteDisposition = None,
        columns: TAnySchemaColumns = None,
        primary_key: TColumnNames = None,
        schema: Schema = None,
        max_parallel_items: int = None,
        workers: int = None,
        schema_contract: TSchemaContract = None
    ) -> ExtractInfo:
        """Extracts the `data` and prepare it for the normalization. Does not require destination or credentials to be configured. See `run` method for the arguments' description."""
        # create extract storage to which all the sources will be extracted
        storage = ExtractorStorage(self._normalize_storage_config)
        extract_ids: List[str] = []
        try:
            with self._maybe_destination_capabilities():
                # extract all sources
                for source in self._data_to_sources(data, schema, table_name, parent_table_name, write_disposition, columns, primary_key, schema_contract):
                    if source.exhausted:
                        raise SourceExhausted(source.name)
                    # TODO: merge infos for all the sources
                    extract_ids.append(
                        self._extract_source(storage, source, max_parallel_items, workers)
                    )
                # commit extract ids
                # TODO: if we fail here we should probably wipe out the whole extract folder
                for extract_id in extract_ids:
                    storage.commit_extract_files(extract_id)

                return ExtractInfo(describe_extract_data(data))
        except Exception as exc:
            # TODO: provide metrics from extractor
            raise PipelineStepFailed(self, "extract", exc, ExtractInfo(describe_extract_data(data))) from exc

    @with_runtime_trace()
    @with_schemas_sync
    @with_config_section((known_sections.NORMALIZE,))
    def normalize(self, workers: int = 1, loader_file_format: TLoaderFileFormat = None) -> NormalizeInfo:
        """Normalizes the data prepared with `extract` method, infers the schema and creates load packages for the `load` method. Requires `destination` to be known."""
        if is_interactive():
            workers = 1
        if loader_file_format and loader_file_format in INTERNAL_LOADER_FILE_FORMATS:
            raise ValueError(f"{loader_file_format} is one of internal dlt file formats.")
        # check if any schema is present, if not then no data was extracted
        if not self.default_schema_name:
            return None

        # make sure destination capabilities are available
        self._get_destination_capabilities()
        # create default normalize config
        normalize_config = NormalizeConfiguration(
            workers=workers,
            _schema_storage_config=self._schema_storage_config,
            _normalize_storage_config=self._normalize_storage_config,
            _load_storage_config=self._load_storage_config
        )
        # run with destination context
        with self._maybe_destination_capabilities(loader_file_format=loader_file_format):
            # shares schema storage with the pipeline so we do not need to install
            normalize = Normalize(collector=self.collector, config=normalize_config, schema_storage=self._schema_storage)
            try:
                with signals.delayed_signals():
                    runner.run_pool(normalize.config, normalize)
                return normalize.get_normalize_info()
            except Exception as n_ex:
                raise PipelineStepFailed(self, "normalize", n_ex, normalize.get_normalize_info()) from n_ex

    @with_runtime_trace()
    @with_schemas_sync
    @with_state_sync()
    @with_config_section((known_sections.LOAD,))
    def load(
        self,
        destination: TDestinationReferenceArg = None,
        dataset_name: str = None,
        credentials: Any = None,
        *,
        workers: int = 20,
        raise_on_failed_jobs: bool = False
    ) -> LoadInfo:
        """Loads the packages prepared by `normalize` method into the `dataset_name` at `destination`, using provided `credentials`"""
        # set destination and default dataset if provided
        self._set_destinations(destination, None)
        self._set_dataset_name(dataset_name)

        credentials_argument_deprecated("pipeline.load", credentials, destination)

        self.credentials = credentials or self.credentials

        # check if any schema is present, if not then no data was extracted
        if not self.default_schema_name:
            return None

        # make sure that destination is set and client is importable and can be instantiated
        client, staging_client = self._get_destination_clients(self.default_schema)

        # create default loader config and the loader
        load_config = LoaderConfiguration(
            workers=workers,
            raise_on_failed_jobs=raise_on_failed_jobs,
            _load_storage_config=self._load_storage_config
        )
        load = Load(
            self.destination,
            staging_destination=self.staging,
            collector=self.collector,
            is_storage_owner=False,
            config=load_config,
            initial_client_config=client.config,
            initial_staging_client_config=staging_client.config if staging_client else None
        )
        try:
            with signals.delayed_signals():
                runner.run_pool(load.config, load)
            info = self._get_load_info(load)
            self.first_run = False
            return info
        except Exception as l_ex:
            raise PipelineStepFailed(self, "load", l_ex, self._get_load_info(load)) from l_ex

    @with_runtime_trace(send_state=True)
    @with_config_section(("run",))
    def run(
        self,
        data: Any = None,
        *,
        destination: TDestinationReferenceArg = None,
        staging: TDestinationReferenceArg = None,
        dataset_name: str = None,
        credentials: Any = None,
        table_name: str = None,
        write_disposition: TWriteDisposition = None,
        columns: TAnySchemaColumns = None,
        primary_key: TColumnNames = None,
        schema: Schema = None,
        loader_file_format: TLoaderFileFormat = None,
        schema_contract: TSchemaContract = None
    ) -> LoadInfo:
        """Loads the data from `data` argument into the destination specified in `destination` and dataset specified in `dataset_name`.

        #### Note:
        This method will `extract` the data from the `data` argument, infer the schema, `normalize` the data into a load package (ie. jsonl or PARQUET files representing tables) and then `load` such packages into the `destination`.

        The data may be supplied in several forms:
        * a `list` or `Iterable` of any JSON-serializable objects ie. `dlt.run([1, 2, 3], table_name="numbers")`
        * any `Iterator` or a function that yield (`Generator`) ie. `dlt.run(range(1, 10), table_name="range")`
        * a function or a list of functions decorated with @dlt.resource ie. `dlt.run([chess_players(title="GM"), chess_games()])`
        * a function or a list of functions decorated with @dlt.source.

        Please note that `dlt` deals with `bytes`, `datetime`, `decimal` and `uuid` objects so you are free to load documents containing ie. binary data or dates.

        #### Execution:
        The `run` method will first use `sync_destination` method to synchronize pipeline state and schemas with the destination. You can disable this behavior with `restore_from_destination` configuration option.
        Next it will make sure that data from the previous is fully processed. If not, `run` method normalizes, loads pending data items and **exits**
        If there was no pending data, new data from `data` argument is extracted, normalized and loaded.

        #### Args:
            data (Any): Data to be loaded to destination

            destination (str | DestinationReference, optional): A name of the destination to which dlt will load the data, or a destination module imported from `dlt.destination`.
            If not provided, the value passed to `dlt.pipeline` will be used.

            dataset_name (str, optional):A name of the dataset to which the data will be loaded. A dataset is a logical group of tables ie. `schema` in relational databases or folder grouping many files.
            If not provided, the value passed to `dlt.pipeline` will be used. If not provided at all then defaults to the `pipeline_name`


            credentials (Any, optional): Credentials for the `destination` ie. database connection string or a dictionary with google cloud credentials.
            In most cases should be set to None, which lets `dlt` to use `secrets.toml` or environment variables to infer right credentials values.

            table_name (str, optional): The name of the table to which the data should be loaded within the `dataset`. This argument is required for a `data` that is a list/Iterable or Iterator without `__name__` attribute.
            The behavior of this argument depends on the type of the `data`:
            * generator functions: the function name is used as table name, `table_name` overrides this default
            * `@dlt.resource`: resource contains the full table schema and that includes the table name. `table_name` will override this property. Use with care!
            * `@dlt.source`: source contains several resources each with a table schema. `table_name` will override all table names within the source and load the data into single table.

            write_disposition (Literal["skip", "append", "replace", "merge"], optional): Controls how to write data to a table. `append` will always add new data at the end of the table. `replace` will replace existing data with new data. `skip` will prevent data from loading. "merge" will deduplicate and merge data based on "primary_key" and "merge_key" hints. Defaults to "append".
            Please note that in case of `dlt.resource` the table schema value will be overwritten and in case of `dlt.source`, the values in all resources will be overwritten.

            columns (Sequence[TColumnSchema], optional): A list of column schemas. Typed dictionary describing column names, data types, write disposition and performance hints that gives you full control over the created table schema.

            primary_key (str | Sequence[str]): A column name or a list of column names that comprise a private key. Typically used with "merge" write disposition to deduplicate loaded data.

            schema (Schema, optional): An explicit `Schema` object in which all table schemas will be grouped. By default `dlt` takes the schema from the source (if passed in `data` argument) or creates a default one itself.

            loader_file_format (Literal["jsonl", "insert_values", "parquet"], optional). The file format the loader will use to create the load package. Not all file_formats are compatible with all destinations. Defaults to the preferred file format of the selected destination.

            schema_contract (TSchemaContract, optional): On override for the schema contract settings, this will replace the schema contract settings for all tables in the schema. Defaults to None.

        Raises:
            PipelineStepFailed when a problem happened during `extract`, `normalize` or `load` steps.
        Returns:
            LoadInfo: Information on loaded data including the list of package ids and failed job statuses. Please not that `dlt` will not raise if a single job terminally fails. Such information is provided via LoadInfo.
        """
        signals.raise_if_signalled()
        self._set_destinations(destination, staging)
        self._set_dataset_name(dataset_name)

        credentials_argument_deprecated("pipeline.run", credentials, self.destination)

        # sync state with destination
        if self.config.restore_from_destination and not self.full_refresh and not self._state_restored and (self.destination or destination):
            self.sync_destination(destination, staging, dataset_name)
            # sync only once
            self._state_restored = True

        # normalize and load pending data
        if self.list_extracted_resources():
            self.normalize(loader_file_format=loader_file_format)
        if self.list_normalized_load_packages():
            # if there were any pending loads, load them and **exit**
            if data is not None:
                logger.warn("The pipeline `run` method will now load the pending load packages. The data you passed to the run function will not be loaded. In order to do that you must run the pipeline again")
            return self.load(destination, dataset_name, credentials=credentials)


        # extract from the source
        if data is not None:
            self.extract(data, table_name=table_name, write_disposition=write_disposition, columns=columns, primary_key=primary_key, schema=schema, schema_contract=schema_contract)
            self.normalize(loader_file_format=loader_file_format)
            return self.load(destination, dataset_name, credentials=credentials)
        else:
            return None

    @with_schemas_sync
    def sync_destination(self, destination: TDestinationReferenceArg = None, staging: TDestinationReferenceArg = None, dataset_name: str = None) -> None:
        """Synchronizes pipeline state with the `destination`'s state kept in `dataset_name`

        #### Note:
        Attempts to restore pipeline state and schemas from the destination. Requires the state that is present at the destination to have a higher version number that state kept locally in working directory.
        In such a situation the local state, schemas and intermediate files with the data will be deleted and replaced with the state and schema present in the destination.

        A special case where the pipeline state exists locally but the dataset does not exist at the destination will wipe out the local state.

        Note: this method is executed by the `run` method before any operation on data. Use `restore_from_destination` configuration option to disable that behavior.

        """
        self._set_destinations(destination, staging)
        self._set_dataset_name(dataset_name)

        state = self._get_state()
        local_state = state.pop("_local")
        merged_state: TPipelineState = None
        try:
            try:
                restored_schemas: Sequence[Schema] = None
                remote_state = self._restore_state_from_destination()

                # if remote state is newer or same
                # print(f'REMOTE STATE: {(remote_state or {}).get("_state_version")} >= {state["_state_version"]}')
                if remote_state and remote_state["_state_version"] >= state["_state_version"]:
                    # compare changes and updates local state
                    merged_state = merge_state_if_changed(state, remote_state, increase_version=False)
                    # print(f"MERGED STATE: {bool(merged_state)}")
                    if merged_state:
                        # see if state didn't change the pipeline name
                        if state["pipeline_name"] != remote_state["pipeline_name"]:
                            raise CannotRestorePipelineException(
                                state["pipeline_name"],
                                self.pipelines_dir,
                                f"destination state contains state for pipeline with name {remote_state['pipeline_name']}"
                            )
                        # if state was modified force get all schemas
                        restored_schemas = self._get_schemas_from_destination(merged_state["schema_names"], always_download=True)
                        # TODO: we should probably wipe out pipeline here

                # if we didn't full refresh schemas, get only missing schemas
                if restored_schemas is None:
                    restored_schemas = self._get_schemas_from_destination(state["schema_names"], always_download=False)
                # commit all the changes locally
                if merged_state:
                    # set the pipeline props from merged state
                    state["_local"] = local_state
                    # add that the state is already extracted
                    state["_local"]["_last_extracted_at"] = pendulum.now()
                    self._state_to_props(merged_state)
                    # on merge schemas are replaced so we delete all old versions
                    self._schema_storage.clear_storage()
                for schema in restored_schemas:
                    self._schema_storage.save_schema(schema)
                # if the remote state is present then unset first run
                if remote_state is not None:
                    self.first_run = False
            except DestinationUndefinedEntity:
                # storage not present. wipe the pipeline if pipeline not new
                # do it only if pipeline has any data
                if self.has_data:
                    should_wipe = False
                    if self.default_schema_name is None:
                        should_wipe = True
                    else:
                        with self._get_destination_clients(self.default_schema)[0] as job_client:
                            # and storage is not initialized
                            should_wipe = not job_client.is_storage_initialized()
                    if should_wipe:
                        # reset pipeline
                        self._wipe_working_folder()
                        state = self._get_state()
                        self._configure(self._schema_storage_config.export_schema_path, self._schema_storage_config.import_schema_path, False)


            # write the state back
            state = merged_state or state
            if "_local" not in state:
                state["_local"] = local_state
            self._props_to_state(state)
            self._save_state(state)
        except Exception as ex:
            raise PipelineStepFailed(self, "run", ex, None) from ex

    def activate(self) -> None:
        """Activates the pipeline

        The active pipeline is used as a context for several `dlt` components. It provides state to sources and resources evaluated outside of
        `pipeline.run` and `pipeline.extract` method. For example, if the source you use is accessing state in `dlt.source` decorated function, the state is provided
        by active pipeline.

        The name of active pipeline is used when resolving secrets and config values as the optional most outer section during value lookup. For example if pipeline
        with name `chess_pipeline` is active and `dlt` looks for `BigQuery` configuration, it will look in `chess_pipeline.destination.bigquery.credentials` first and then in
        `destination.bigquery.credentials`.

        Active pipeline also provides the current DestinationCapabilitiesContext to other components ie. Schema instances. Among others, it sets the naming convention
        and maximum identifier length.

        Only one pipeline is active at a given time.

        Pipeline created or attached with `dlt.pipeline`/'dlt.attach` is automatically activated. `run`, `load` and `extract` methods also activate pipeline.
        """
        Container()[PipelineContext].activate(self)

    def deactivate(self) -> None:
        """Deactivates the pipeline

        Pipeline must be active in order to use this method. Please refer to `activate()` method for the explanation of active pipeline concept.
        """
        if not self.is_active:
            raise PipelineNotActive(self.pipeline_name)
        Container()[PipelineContext].deactivate()

    @property
    def has_data(self) -> bool:
        """Tells if the pipeline contains any data: schemas, extracted files, load packages or loaded packages in the destination"""
        return not self.first_run or bool(self.schema_names) or len(self.list_extracted_resources()) > 0 or len(self.list_normalized_load_packages()) > 0

    @property
    def has_pending_data(self) -> bool:
        """Tells if the pipeline contains any extracted files or pending load packages"""
        return len(self.list_normalized_load_packages()) > 0 or len(self.list_extracted_resources()) > 0

    @property
    def schemas(self) -> SchemaStorage:
        return self._schema_storage

    @property
    def default_schema(self) -> Schema:
        return self.schemas[self.default_schema_name]

    @property
    def state(self) -> TPipelineState:
        """Returns a dictionary with the pipeline state"""
        return self._get_state()

    @property
    def last_trace(self) -> PipelineTrace:
        """Returns or loads last trace generated by pipeline. The trace is loaded from standard location."""
        if self._last_trace:
            return self._last_trace
        return load_trace(self.working_dir)

    def list_extracted_resources(self) -> Sequence[str]:
        """Returns a list of all the files with extracted resources that will be normalized."""
        return self._get_normalize_storage().list_files_to_normalize_sorted()

    def list_normalized_load_packages(self) -> Sequence[str]:
        """Returns a list of all load packages ids that are or will be loaded."""
        return self._get_load_storage().list_normalized_packages()

    def list_completed_load_packages(self) -> Sequence[str]:
        """Returns a list of all load package ids that are completely loaded"""
        return self._get_load_storage().list_completed_packages()

    def get_load_package_info(self, load_id: str) -> LoadPackageInfo:
        """Returns information on normalized/completed package with given load_id, all jobs and their statuses."""
        return self._get_load_storage().get_load_package_info(load_id)

    def list_failed_jobs_in_package(self, load_id: str) -> Sequence[LoadJobInfo]:
        """List all failed jobs and associated error messages for a specified `load_id`"""
        return self._get_load_storage().get_load_package_info(load_id).jobs.get("failed_jobs", [])

    def drop_pending_packages(self, with_partial_loads: bool = True) -> None:
        """Deletes all extracted and normalized packages, including those that are partially loaded by default"""
        # delete normalized packages
        load_storage = self._get_load_storage()
        for load_id in load_storage.list_normalized_packages():
            package_info = load_storage.get_load_package_info(load_id)
            if LoadStorage.is_package_partially_loaded(package_info) and not with_partial_loads:
                continue
            package_path = load_storage.get_normalized_package_path(load_id)
            load_storage.storage.delete_folder(package_path, recursively=True)
        # delete extracted files
        normalize_storage = self._get_normalize_storage()
        normalize_storage.delete_extracted_files(normalize_storage.list_files_to_normalize_sorted())

    @with_schemas_sync
    def sync_schema(self, schema_name: str = None, credentials: Any = None) -> TSchemaTables:
        """Synchronizes the schema `schema_name` with the destination. If no name is provided, the default schema will be synchronized."""
        if not schema_name and not self.default_schema_name:
            raise PipelineConfigMissing(self.pipeline_name, "default_schema_name", "load", "Pipeline contains no schemas. Please extract any data with `extract` or `run` methods.")

        schema = self.schemas[schema_name] if schema_name else self.default_schema
        client_config = self._get_destination_client_initial_config(credentials)
        with self._get_destination_clients(schema, client_config)[0] as client:
            client.initialize_storage()
            return client.update_stored_schema()

    def set_local_state_val(self, key: str, value: Any) -> None:
        """Sets value in local state. Local state is not synchronized with destination."""
        try:
            # get managed state that is read/write
            state = self._container[StateInjectableContext].state
            state["_local"][key] = value  # type: ignore
        except ContextDefaultCannotBeCreated:
            state = self._get_state()
            state["_local"][key] = value  # type: ignore
            self._save_state(state)

    def get_local_state_val(self, key: str) -> Any:
        """Gets value from local state. Local state is not synchronized with destination."""
        try:
            # get managed state that is read/write
            state = self._container[StateInjectableContext].state
        except ContextDefaultCannotBeCreated:
            state = self._get_state()
        return state["_local"][key]   # type: ignore

    def sql_client(self, schema_name: str = None, credentials: Any = None) -> SqlClientBase[Any]:
        """Returns a sql client configured to query/change the destination and dataset that were used to load the data.
           Use the client with `with` statement to manage opening and closing connection to the destination:
           >>> with pipeline.sql_client() as client:
           >>>     with client.execute_query(
           >>>         "SELECT id, name, email FROM customers WHERE id = %s", 10
           >>>     ) as cursor:
           >>>         print(cursor.fetchall())

           The client is authenticated and defaults all queries to dataset_name used by the pipeline. You can provide alternative
           `schema_name` which will be used to normalize dataset name and alternative `credentials`.
        """
        # if not self.default_schema_name and not schema_name:
        #     raise PipelineConfigMissing(
        #         self.pipeline_name,
        #         "default_schema_name",
        #         "load",
        #         "Sql Client is not available in a pipeline without a default schema. Extract some data first or restore the pipeline from the destination using 'restore_from_destination' flag. There's also `_inject_schema` method for advanced users."
        #     )
        schema = self._get_schema_or_create(schema_name)
        return self._sql_job_client(schema, credentials).sql_client

    def destination_client(self, schema_name: str = None, credentials: Any = None) -> JobClientBase:
        """Get the destination job client for the configured destination
           Use the client with `with` statement to manage opening and closing connection to the destination:
           >>> with pipeline.destination_client() as client:
           >>>     client.drop_storage()  # removes storage which typically wipes all data in it

           The client is authenticated. You can provide alternative `schema_name` which will be used to normalize dataset name and alternative `credentials`.
           If no schema name is provided and no default schema is present in the pipeline, and ad hoc schema will be created and discarded after use.
        """
        schema = self._get_schema_or_create(schema_name)
        client_config = self._get_destination_client_initial_config(credentials)
        return self._get_destination_clients(schema, client_config)[0]

    def _get_schema_or_create(self, schema_name: str = None) -> Schema:
        if schema_name:
            return self.schemas[schema_name]
        if self.default_schema_name:
            return self.default_schema
        with self._maybe_destination_capabilities():
            return Schema(self.pipeline_name)

    def _sql_job_client(self, schema: Schema, credentials: Any = None) -> SqlJobClientBase:
        client_config = self._get_destination_client_initial_config(credentials)
        client = self._get_destination_clients(schema, client_config)[0]
        if isinstance(client, SqlJobClientBase):
            return client
        else:
            raise SqlClientNotAvailable(self.pipeline_name, self.destination.name)

    def _get_normalize_storage(self) -> NormalizeStorage:
        return NormalizeStorage(True, self._normalize_storage_config)

    def _get_load_storage(self) -> LoadStorage:
        caps = self._get_destination_capabilities()
        return LoadStorage(True, caps.preferred_loader_file_format, caps.supported_loader_file_formats, self._load_storage_config)

    def _init_working_dir(self, pipeline_name: str, pipelines_dir: str) -> None:
        self.pipeline_name = pipeline_name
        self.pipelines_dir = pipelines_dir
        self._validate_pipeline_name()
        # compute the folder that keeps all of the pipeline state
        self.working_dir = os.path.join(pipelines_dir, pipeline_name)
        # create pipeline storage, do not create working dir yet
        self._pipeline_storage = FileStorage(self.working_dir, makedirs=False)
        # if full refresh was requested, wipe out all data from working folder, if exists
        if self.full_refresh:
            self._wipe_working_folder()

    def _configure(self, import_schema_path: str, export_schema_path: str, must_attach_to_local_pipeline: bool) -> None:
        # create schema storage and folders
        self._schema_storage_config = SchemaStorageConfiguration(
            schema_volume_path=os.path.join(self.working_dir, "schemas"),
            import_schema_path=import_schema_path,
            export_schema_path=export_schema_path
        )
        # create default configs
        self._normalize_storage_config = NormalizeStorageConfiguration(normalize_volume_path=os.path.join(self.working_dir, "normalize"))
        self._load_storage_config = LoadStorageConfiguration(load_volume_path=os.path.join(self.working_dir, "load"),)

        # are we running again?
        has_state = self._pipeline_storage.has_file(Pipeline.STATE_FILE)
        if must_attach_to_local_pipeline and not has_state:
            raise CannotRestorePipelineException(self.pipeline_name, self.pipelines_dir, f"the pipeline was not found in {self.working_dir}.")

        self.must_attach_to_local_pipeline = must_attach_to_local_pipeline
        # attach to pipeline if folder exists and contains state
        if has_state:
            self._attach_pipeline()
        else:
            # this will erase the existing working folder
            self._create_pipeline()

        # create schema storage
        self._schema_storage = LiveSchemaStorage(self._schema_storage_config, makedirs=True)

    def _create_pipeline(self) -> None:
        self._wipe_working_folder()
        self._pipeline_storage.create_folder("", exists_ok=False)
        self.default_schema_name = None
        self.schema_names = []
        self.first_run = True

    def _wipe_working_folder(self) -> None:
        # kill everything inside the working folder
        if self._pipeline_storage.has_folder(""):
            self._pipeline_storage.delete_folder("", recursively=True, delete_ro=True)

    def _attach_pipeline(self) -> None:
        pass

    def _data_to_sources(self,
        data: Any,
        schema: Schema,
        table_name: str = None,
        parent_table_name: str = None,
        write_disposition: TWriteDisposition = None,
        columns: TAnySchemaColumns = None,
        primary_key: TColumnNames = None,
        schema_contract: TSchemaContract = None
    ) -> List[DltSource]:

        def apply_hint_args(resource: DltResource) -> None:
            resource.apply_hints(
                table_name,
                parent_table_name,
                write_disposition,
                columns,
                primary_key,
                schema_contract=schema_contract
            )

        def apply_settings(source_: DltSource) -> None:
            # apply schema contract settings
            if schema_contract:
                source_.schema_contract = schema_contract

        def choose_schema() -> Schema:
            """Except of explicitly passed schema, use a clone that will get discarded if extraction fails"""
            if schema:
                schema_ =  schema
            elif self.default_schema_name:
                schema_ = self.default_schema.clone()
            else:
                schema_ = self._make_schema_with_default_name()
            return schema_

        effective_schema = choose_schema()

        # a list of sources or a list of resources may be passed as data
        sources: List[DltSource] = []
        resources: List[DltResource] = []

        def append_data(data_item: Any) -> None:
            if isinstance(data_item, DltSource):
                # if schema is explicit then override source schema
                if schema:
                    data_item.schema = schema
                sources.append(data_item)
            elif isinstance(data_item, DltResource):
                # do not set section to prevent source that represent a standalone resource
                # to overwrite other standalone resources (ie. parents) in that source
                sources.append(
                    DltSource(effective_schema.name, "", effective_schema, [data_item])
                    )
            else:
                # iterator/iterable/generator
                # create resource first without table template
                resources.append(
                    DltResource.from_data(data_item, name=table_name, section=self.pipeline_name)
                )

        if isinstance(data, C_Sequence) and len(data) > 0:
            # if first element is source or resource
            if isinstance(data[0], (DltResource, DltSource)):
                for item in data:
                    append_data(item)
            else:
                append_data(data)
        else:
            append_data(data)

        # add all the appended resources in one source
        if resources:
            sources.append(DltSource(effective_schema.name, self.pipeline_name, effective_schema, resources))

        # apply hints and settings
        for source in sources:
            apply_settings(source)
            for resource in source.selected_resources.values():
                apply_hint_args(resource)

        return sources

    def _extract_source(self, storage: ExtractorStorage, source: DltSource, max_parallel_items: int, workers: int) -> str:
        # discover the existing pipeline schema
        if source.schema.name in self.schemas:
            # use clone until extraction complete
            pipeline_schema = self.schemas[source.schema.name].clone()
            # apply all changes in the source schema to pipeline schema
            # NOTE: we do not apply contracts to changes done programmatically
            pipeline_schema.update_schema(source.schema)
            # replace schema in the source
            source.schema = pipeline_schema

        # extract into pipeline schema
        extract_id = extract_with_schema(storage, source, self.collector, max_parallel_items, workers)

        # save import with fully discovered schema
        self._schema_storage.save_import_schema_if_not_exists(source.schema)

        # update live schema but not update the store yet
        self._schema_storage.update_live_schema(source.schema)

        # set as default if this is first schema in pipeline
        if not self.default_schema_name:
            # this performs additional validations as schema contains the naming module
            self._set_default_schema_name(source.schema)

        return extract_id

    def _get_destination_client_initial_config(self, destination: TDestination = None, credentials: Any = None, as_staging: bool = False) -> DestinationClientConfiguration:
        destination = destination or self.destination
        if not destination:
            raise PipelineConfigMissing(
                self.pipeline_name,
                "destination",
                "load",
                "Please provide `destination` argument to `pipeline`, `run` or `load` method directly or via .dlt config.toml file or environment variable."
            )
        # create initial destination client config
        client_spec = destination.spec
        # initialize explicit credentials
        if not as_staging:
            # explicit credentials passed to dlt.pipeline should not be applied to staging
            credentials = credentials or self.credentials
        if credentials is not None and not isinstance(credentials, CredentialsConfiguration):
            # use passed credentials as initial value. initial value may resolve credentials
            credentials = initialize_credentials(
                client_spec.get_resolvable_fields()["credentials"],
                credentials
            )

        # this client support many schemas and datasets
        if issubclass(client_spec, DestinationClientDwhConfiguration):
            if not self.dataset_name and self.full_refresh:
                logger.warning("Full refresh may not work if dataset name is not set. Please set the dataset_name argument in dlt.pipeline or run method")
            # set default schema name to load all incoming data to a single dataset, no matter what is the current schema name
            default_schema_name = None if self.config.use_single_dataset else self.default_schema_name

            if issubclass(client_spec, DestinationClientStagingConfiguration):
                return client_spec(dataset_name=self.dataset_name, default_schema_name=default_schema_name, credentials=credentials, as_staging=as_staging)
            return client_spec(dataset_name=self.dataset_name, default_schema_name=default_schema_name, credentials=credentials)

        return client_spec(credentials=credentials)

    def _get_destination_clients(self,
        schema: Schema,
        initial_config: DestinationClientConfiguration = None,
        initial_staging_config: DestinationClientConfiguration = None
    ) -> Tuple[JobClientBase, JobClientBase]:
        try:
            # resolve staging config in order to pass it to destination client config
            staging_client = None
            if self.staging:
                if not initial_staging_config:
                    # this is just initial config - without user configuration injected
                    initial_staging_config = self._get_destination_client_initial_config(self.staging, as_staging=True)
                # create the client - that will also resolve the config
                staging_client = self.staging.client(schema, initial_staging_config)
            if not initial_config:
                # config is not provided then get it with injected credentials
                initial_config = self._get_destination_client_initial_config(self.destination)
            # attach the staging client config to destination client config - if its type supports it
            if self.staging and isinstance(initial_config, DestinationClientDwhWithStagingConfiguration) and isinstance(staging_client.config ,DestinationClientStagingConfiguration):
                initial_config.staging_config = staging_client.config
            # create instance with initial_config properly set
            client = self.destination.client(schema, initial_config)
            return client, staging_client
        except ModuleNotFoundError:
            client_spec = self.destination.spec()
            raise MissingDependencyException(
                f"{client_spec.destination_name} destination",
                [f"{version.DLT_PKG_NAME}[{client_spec.destination_name}]"],
                "Dependencies for specific destinations are available as extras of dlt"
            )

    def _get_destination_capabilities(self) -> DestinationCapabilitiesContext:
        if not self.destination:
                raise PipelineConfigMissing(
                    self.pipeline_name,
                    "destination",
                    "normalize",
                    "Please provide `destination` argument to `pipeline`, `run` or `load` method directly or via .dlt config.toml file or environment variable."
                )
        return self.destination.capabilities()

    def _get_staging_capabilities(self) -> Optional[DestinationCapabilitiesContext]:
        return self.staging.capabilities() if self.staging is not None else None

    def _validate_pipeline_name(self) -> None:
        try:
            FileStorage.validate_file_name_component(self.pipeline_name)
        except ValueError as ve_ex:
            raise InvalidPipelineName(self.pipeline_name, str(ve_ex))

    def _make_schema_with_default_name(self) -> Schema:
        """Make a schema from the pipeline name using the name normalizer. "_pipeline" suffix is removed if present"""
        if self.pipeline_name.endswith("_pipeline"):
            schema_name = self.pipeline_name[:-9]
        else:
            schema_name = self.pipeline_name
        return Schema(normalize_schema_name(schema_name))

    def _set_context(self, is_active: bool) -> None:
        self.is_active = is_active
        if is_active:
            # set destination context on activation
            if self.destination:
                # inject capabilities context
                self._container[DestinationCapabilitiesContext] = self._get_destination_capabilities()
        else:
            # remove destination context on deactivation
            if DestinationCapabilitiesContext in self._container:
                del self._container[DestinationCapabilitiesContext]

    def _set_destinations(self, destination: TDestinationReferenceArg, staging: TDestinationReferenceArg) -> None:
        # destination_mod = DestinationReference.from_name(destination)
        if destination:
            self.destination = Destination.from_reference(destination)

        if destination and not self.destination.capabilities().supported_loader_file_formats and not staging:
            logger.warning(f"The destination {self.destination.name} requires the filesystem staging destination to be set, but it was not provided. Setting it to 'filesystem'.")
            staging = "filesystem"

        if staging:
            # staging_module = DestinationReference.from_name(staging)
            staging_module = Destination.from_reference(staging)
            if staging_module and not issubclass(staging_module.spec, DestinationClientStagingConfiguration):
                raise DestinationNoStagingMode(staging_module.name)
            self.staging = staging_module or self.staging

        with self._maybe_destination_capabilities():
            # default normalizers must match the destination
            self._set_default_normalizers()

    @contextmanager
    def _maybe_destination_capabilities(self, loader_file_format: TLoaderFileFormat = None) -> Iterator[DestinationCapabilitiesContext]:
        try:
            caps: DestinationCapabilitiesContext = None
            injected_caps: ContextManager[DestinationCapabilitiesContext] = None
            if self.destination:
                destination_caps = self._get_destination_capabilities()
                stage_caps = self._get_staging_capabilities()
                injected_caps = self._container.injectable_context(destination_caps)
                caps = injected_caps.__enter__()

                caps.preferred_loader_file_format = self._resolve_loader_file_format(
                    self.destination.name,
                    # DestinationReference.to_name(self.destination),
                    self.staging.name if self.staging else None,
                    # DestinationReference.to_name(self.staging) if self.staging else None,
                    destination_caps, stage_caps, loader_file_format)
                caps.supported_loader_file_formats = (
                    destination_caps.supported_staging_file_formats if stage_caps else None
                ) or destination_caps.supported_loader_file_formats
            yield caps
        finally:
            if injected_caps:
                injected_caps.__exit__(None, None, None)

    @staticmethod
    def _resolve_loader_file_format(
            destination: str,
            staging: str,
            dest_caps: DestinationCapabilitiesContext,
            stage_caps: DestinationCapabilitiesContext,
            file_format: TLoaderFileFormat) -> TLoaderFileFormat:

        possible_file_formats = dest_caps.supported_loader_file_formats
        if stage_caps:
            if not dest_caps.supported_staging_file_formats:
                raise DestinationLoadingViaStagingNotSupported(destination)
            possible_file_formats = [f for f in dest_caps.supported_staging_file_formats if f in stage_caps.supported_loader_file_formats]
        if not file_format:
            if not stage_caps:
                if not dest_caps.preferred_loader_file_format:
                    raise DestinationLoadingWithoutStagingNotSupported(destination)
                file_format = dest_caps.preferred_loader_file_format
            elif stage_caps and dest_caps.preferred_staging_file_format in possible_file_formats:
                file_format = dest_caps.preferred_staging_file_format
            else:
                file_format = possible_file_formats[0] if len(possible_file_formats) > 0 else None
        if file_format not in possible_file_formats:
            raise DestinationIncompatibleLoaderFileFormatException(destination, staging, file_format, set(possible_file_formats) - INTERNAL_LOADER_FILE_FORMATS)
        return file_format

    def _set_default_normalizers(self) -> None:
        _, self._default_naming, _ = import_normalizers(explicit_normalizers())

    def _set_dataset_name(self, new_dataset_name: str) -> None:
        if not new_dataset_name and not self.dataset_name:
            # dataset name is required but not provided - generate the default now
            destination_needs_dataset = False
            if self.destination:
                fields = self.destination.spec().get_resolvable_fields()
                dataset_name_type = fields.get("dataset_name")
                # if dataset is required (default!) we create a default dataset name
                destination_needs_dataset = dataset_name_type is not None and not is_optional_type(dataset_name_type)
            # if destination is not specified - generate dataset
            if not self.destination or destination_needs_dataset:
                new_dataset_name = self.pipeline_name + self.DEFAULT_DATASET_SUFFIX

        if not new_dataset_name:
            return

        # in case of full refresh add unique suffix
        if self.full_refresh:
            # dataset must be specified
            # double _ is not allowed
            if new_dataset_name.endswith("_"):
                new_dataset_name += self._pipeline_instance_id[1:]
            else:
                new_dataset_name += self._pipeline_instance_id
        self.dataset_name = new_dataset_name

    def _set_default_schema_name(self, schema: Schema) -> None:
        assert self.default_schema_name is None
        self.default_schema_name = schema.name

    def _create_pipeline_instance_id(self) -> str:
        return pendulum.now().format("_YYYYMMDDhhmmss")  # type: ignore

    @with_schemas_sync
    @with_state_sync()
    def _inject_schema(self, schema: Schema) -> None:
        """Injects a schema into the pipeline. Existing schema will be overwritten"""
        schema.update_normalizers()
        self._schema_storage.save_schema(schema)
        if not self.default_schema_name:
            self._set_default_schema_name(schema)

    def _get_load_info(self, load: Load) -> LoadInfo:
        started_at: datetime.datetime = None
        if self._trace:
            started_at = self._trace.started_at
        return load.get_load_info(self, started_at)

    def _get_state(self) -> TPipelineState:
        try:
            state = json_decode_state(self._pipeline_storage.load(Pipeline.STATE_FILE))
            return migrate_state(self.pipeline_name, state, state["_state_engine_version"], STATE_ENGINE_VERSION)
        except FileNotFoundError:
            return {
                "_state_version": 0,
                "_state_engine_version": STATE_ENGINE_VERSION,
                "_local": {
                    "first_run": True
                }
            }

    def _optional_sql_job_client(self, schema_name: str) -> Optional[SqlJobClientBase]:
        try:
            return self._sql_job_client(Schema(schema_name))
        except PipelineConfigMissing as pip_ex:
            # fallback to regular init if destination not configured
            logger.info(f"Sql Client not available: {pip_ex}")
        except SqlClientNotAvailable:
            # fallback is sql client not available for destination
            logger.info("Client not available because destination does not support sql client")
        except ConfigFieldMissingException:
            # probably credentials are missing
            logger.info("Client not available due to missing credentials")
        return None

    def _restore_state_from_destination(self) -> Optional[TPipelineState]:
        # if state is not present locally, take the state from the destination
        dataset_name = self.dataset_name
        use_single_dataset = self.config.use_single_dataset
        try:
            # force the main dataset to be used
            self.config.use_single_dataset = True
            schema_name = normalize_schema_name(self.pipeline_name)
            with self._maybe_destination_capabilities():
                schema = Schema(schema_name)
            with self._get_destination_clients(schema)[0] as job_client:
                if isinstance(job_client, WithStateSync):
                    state = load_state_from_destination(self.pipeline_name, job_client)
                    if state is None:
                        logger.info(f"The state was not found in the destination {self.destination.name}:{dataset_name}")
                    else:
                        logger.info(f"The state was restored from the destination {self.destination.name}:{dataset_name}")
                else:
                    state = None
                    logger.info(f"Destination does not support metadata storage {self.destination.name}:{dataset_name}")
            return state
        finally:
            # restore the use_single_dataset option
            self.config.use_single_dataset = use_single_dataset

    def _get_schemas_from_destination(self, schema_names: Sequence[str], always_download: bool = False) -> Sequence[Schema]:
        # check which schemas are present in the pipeline and restore missing schemas
        restored_schemas: List[Schema] = []
        for schema_name in schema_names:
            with self._maybe_destination_capabilities():
                schema = Schema(schema_name)
            if not self._schema_storage.has_schema(schema.name) or always_download:
                with self._get_destination_clients(schema)[0] as job_client:
                    if not isinstance(job_client, WithStateSync):
                        logger.info(f"Destination does not support metadata storage {self.destination.name}")
                        return restored_schemas
                    schema_info = job_client.get_stored_schema()
                    if schema_info is None:
                        logger.info(f"The schema {schema.name} was not found in the destination {self.destination.name}:{self.dataset_name}")
                        # try to import schema
                        with contextlib.suppress(FileNotFoundError):
                            self._schema_storage.load_schema(schema.name)
                    else:
                        schema = Schema.from_dict(json.loads(schema_info.schema))
                        logger.info(f"The schema {schema.name} version {schema.version} hash {schema.stored_version_hash} was restored from the destination {self.destination.name}:{self.dataset_name}")
                        restored_schemas.append(schema)
        return restored_schemas

    @contextmanager
    def managed_state(self, *, extract_state: bool = False) -> Iterator[TPipelineState]:
        # load or restore state
        state = self._get_state()
        # TODO: we should backup schemas here
        try:
            yield state
        except Exception:
            backup_state = self._get_state()
            # restore original pipeline props
            self._state_to_props(backup_state)
            # raise original exception
            raise
        else:
            self._props_to_state(state)

            backup_state = self._get_state()
            # do not compare local states
            local_state = state.pop("_local")
            backup_state.pop("_local")

            # check if any state element was changed
            merged_state = merge_state_if_changed(backup_state, state)
            # extract state only when there's change in the state or state was not yet extracted AND we actually want to do it
            if (merged_state or "_last_extracted_at" not in local_state) and extract_state:
                # print(f'EXTRACT STATE merged: {bool(merged_state)} extracted timestamp in {"_last_extracted_at" not in local_state}')
                merged_state = self._extract_state(merged_state or state)
                local_state["_last_extracted_at"] = pendulum.now()

            # if state is modified and is not being extracted, mark it to be extracted next time
            if not extract_state and merged_state:
                local_state.pop("_last_extracted_at", None)

            # always save state locally as local_state is not compared
            merged_state = merged_state or state
            merged_state["_local"] = local_state
            self._save_state(merged_state)

    def _state_to_props(self, state: TPipelineState) -> None:
        """Write `state` to pipeline props."""
        for prop in Pipeline.STATE_PROPS:
            if prop in state and not prop.startswith("_"):
                setattr(self, prop, state[prop])  # type: ignore
        for prop in Pipeline.LOCAL_STATE_PROPS:
            if prop in state["_local"] and not prop.startswith("_"):
                setattr(self, prop, state["_local"][prop])  # type: ignore
        if "destination" in state:
            self._set_destinations(self.destination, self.staging if "staging" in state else None )

    def _props_to_state(self, state: TPipelineState) -> None:
        """Write pipeline props to `state`"""
        for prop in Pipeline.STATE_PROPS:
            if not prop.startswith("_"):
                state[prop] = getattr(self, prop)  # type: ignore
        for prop in Pipeline.LOCAL_STATE_PROPS:
            if not prop.startswith("_"):
                state["_local"][prop] = getattr(self, prop)  # type: ignore
        if self.destination:
            state["destination"] = self.destination.name
        if self.staging:
            state["staging"] = self.staging.name
        state["schema_names"] = self._list_schemas_sorted()

    def _list_schemas_sorted(self) -> List[str]:
        """Lists schema names sorted to have deterministic state"""
        return sorted(self._schema_storage.list_schemas())

    def _save_state(self, state: TPipelineState) -> None:
        self._pipeline_storage.save(Pipeline.STATE_FILE, json_encode_state(state))

    def _extract_state(self, state: TPipelineState) -> TPipelineState:
        # this will extract the state into current load package and update the schema with the _dlt_pipeline_state table
        # note: the schema will be persisted because the schema saving decorator is over the state manager decorator for extract
        state_source = DltSource(self.default_schema.name, self.pipeline_name, self.default_schema, [state_resource(state)])
        storage = ExtractorStorage(self._normalize_storage_config)
        extract_id = extract_with_schema(storage, state_source, _NULL_COLLECTOR, 1, 1)
        storage.commit_extract_files(extract_id)
        return state

    def __getstate__(self) -> Any:
        # pickle only the SupportsPipeline protocol fields
        return {"pipeline_name": self.pipeline_name}<|MERGE_RESOLUTION|>--- conflicted
+++ resolved
@@ -4,12 +4,7 @@
 from contextlib import contextmanager
 from functools import wraps
 from collections.abc import Sequence as C_Sequence
-<<<<<<< HEAD
 from typing import Any, Callable, ClassVar, List, Iterator, Optional, Sequence, Tuple, cast, get_type_hints, ContextManager, Mapping
-from concurrent.futures import Executor
-=======
-from typing import Any, Callable, ClassVar, List, Iterator, Optional, Sequence, Tuple, cast, get_type_hints, ContextManager
->>>>>>> 3fb2c306
 
 from dlt import version
 from dlt.common import json, logger, pendulum
