--- conflicted
+++ resolved
@@ -291,13 +291,8 @@
         assert called_kwargs["path"] == "posts"
 
 
-<<<<<<< HEAD
-def test_can_pass_custom_session(mock_api_server, mocker):
-    class CustomSession(BaseSession):
-=======
 def test_custom_session_is_used(mock_api_server, mocker):
     class CustomSession(Session):
->>>>>>> 19202201
         pass
 
     my_session = CustomSession()
