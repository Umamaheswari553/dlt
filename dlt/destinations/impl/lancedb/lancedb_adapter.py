from typing import Any, Dict

from dlt.common.schema.typing import TColumnNames, TTableSchemaColumns
from dlt.destinations.utils import get_resource_for_adapter
from dlt.extract import DltResource
from dlt.extract.items import TTableHintTemplate


VECTORIZE_HINT = "x-lancedb-embed"
<<<<<<< HEAD
DOCUMENT_ID_HINT = "x-lancedb-doc-id"
=======
NO_REMOVE_ORPHANS_HINT = "x-lancedb-remove-orphans"
>>>>>>> 2b7f4c6d


def lancedb_adapter(
    data: Any,
    embed: TColumnNames = None,
<<<<<<< HEAD
    document_id: TColumnNames = None,
=======
    merge_key: TColumnNames = None,
    no_remove_orphans: bool = False,
>>>>>>> 2b7f4c6d
) -> DltResource:
    """Prepares data for the LanceDB destination by specifying which columns should be embedded.

    Args:
        data (Any): The data to be transformed. It can be raw data or an instance
            of DltResource. If raw data, the function wraps it into a DltResource
            object.
        embed (TColumnNames, optional): Specify columns to generate embeddings for.
            It can be a single column name as a string, or a list of column names.
<<<<<<< HEAD
        document_id (TColumnNames, optional): Specify columns which represenet the document
            and which will be appended to primary/merge keys.
=======
        merge_key (TColumnNames, optional): Specify columns to merge on.
            It can be a single column name as a string, or a list of column names.
        no_remove_orphans (bool): Specify whether to remove orphaned records in child
            tables with no parent records after merges to maintain referential integrity.
>>>>>>> 2b7f4c6d

    Returns:
        DltResource: A resource with applied LanceDB-specific hints.

    Raises:
        ValueError: If input for `embed` invalid or empty.

    Examples:
        >>> data = [{"name": "Marcel", "description": "Moonbase Engineer"}]
        >>> lancedb_adapter(data, embed="description")
        [DltResource with hints applied]
    """
    resource = get_resource_for_adapter(data)

    additional_table_hints: Dict[str, TTableHintTemplate[Any]] = {}
    column_hints: TTableSchemaColumns = {}

    if embed:
        if isinstance(embed, str):
            embed = [embed]
        if not isinstance(embed, list):
            raise ValueError(
                "'embed' must be a list of column names or a single column name as a string."
            )

        for column_name in embed:
            column_hints[column_name] = {
                "name": column_name,
                VECTORIZE_HINT: True,  # type: ignore[misc]
            }

<<<<<<< HEAD
    if document_id:
        if isinstance(document_id, str):
            document_id = [document_id]
        if not isinstance(document_id, list):
            raise ValueError(
                "'document_id' must be a list of column names or a single column name as a string."
            )

        for column_name in document_id:
            column_hints[column_name] = {
                "name": column_name,
                DOCUMENT_ID_HINT: True,  # type: ignore[misc]
            }

    if not column_hints:
        raise ValueError("At least one of 'embed' or 'document_id' must be specified.")
=======
    if merge_key:
        if isinstance(merge_key, str):
            merge_key = [merge_key]
        if not isinstance(merge_key, list):
            raise ValueError(
                "'merge_key' must be a list of column names or a single column name as a string."
            )

        for column_name in merge_key:
            column_hints[column_name] = {
                "name": column_name,
                "merge_key": True,
            }

    additional_table_hints[NO_REMOVE_ORPHANS_HINT] = no_remove_orphans

    if column_hints or additional_table_hints:
        resource.apply_hints(columns=column_hints, additional_table_hints=additional_table_hints)
>>>>>>> 2b7f4c6d
    else:
        raise ValueError(
            "You must must provide at least either the 'embed' or 'merge_key' or 'remove_orphans'"
            " argument if using the adapter."
        )

    return resource<|MERGE_RESOLUTION|>--- conflicted
+++ resolved
@@ -7,22 +7,14 @@
 
 
 VECTORIZE_HINT = "x-lancedb-embed"
-<<<<<<< HEAD
-DOCUMENT_ID_HINT = "x-lancedb-doc-id"
-=======
 NO_REMOVE_ORPHANS_HINT = "x-lancedb-remove-orphans"
->>>>>>> 2b7f4c6d
 
 
 def lancedb_adapter(
     data: Any,
     embed: TColumnNames = None,
-<<<<<<< HEAD
-    document_id: TColumnNames = None,
-=======
     merge_key: TColumnNames = None,
     no_remove_orphans: bool = False,
->>>>>>> 2b7f4c6d
 ) -> DltResource:
     """Prepares data for the LanceDB destination by specifying which columns should be embedded.
 
@@ -32,15 +24,10 @@
             object.
         embed (TColumnNames, optional): Specify columns to generate embeddings for.
             It can be a single column name as a string, or a list of column names.
-<<<<<<< HEAD
-        document_id (TColumnNames, optional): Specify columns which represenet the document
-            and which will be appended to primary/merge keys.
-=======
         merge_key (TColumnNames, optional): Specify columns to merge on.
             It can be a single column name as a string, or a list of column names.
         no_remove_orphans (bool): Specify whether to remove orphaned records in child
             tables with no parent records after merges to maintain referential integrity.
->>>>>>> 2b7f4c6d
 
     Returns:
         DltResource: A resource with applied LanceDB-specific hints.
@@ -72,24 +59,6 @@
                 VECTORIZE_HINT: True,  # type: ignore[misc]
             }
 
-<<<<<<< HEAD
-    if document_id:
-        if isinstance(document_id, str):
-            document_id = [document_id]
-        if not isinstance(document_id, list):
-            raise ValueError(
-                "'document_id' must be a list of column names or a single column name as a string."
-            )
-
-        for column_name in document_id:
-            column_hints[column_name] = {
-                "name": column_name,
-                DOCUMENT_ID_HINT: True,  # type: ignore[misc]
-            }
-
-    if not column_hints:
-        raise ValueError("At least one of 'embed' or 'document_id' must be specified.")
-=======
     if merge_key:
         if isinstance(merge_key, str):
             merge_key = [merge_key]
@@ -108,7 +77,6 @@
 
     if column_hints or additional_table_hints:
         resource.apply_hints(columns=column_hints, additional_table_hints=additional_table_hints)
->>>>>>> 2b7f4c6d
     else:
         raise ValueError(
             "You must must provide at least either the 'embed' or 'merge_key' or 'remove_orphans'"
