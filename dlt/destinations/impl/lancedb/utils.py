import os
<<<<<<< HEAD
import uuid
from typing import Sequence, Union, Dict, List

import pyarrow as pa
import pyarrow.compute as pc
=======
from typing import Union, Dict, List
>>>>>>> 2b7f4c6d

import pyarrow as pa

from dlt.common import logger
from dlt.common.destination.exceptions import DestinationTerminalException
from dlt.common.schema import TTableSchema
from dlt.common.schema.utils import get_columns_names_with_prop
from dlt.destinations.impl.lancedb.configuration import TEmbeddingProvider

EMPTY_STRING_PLACEHOLDER = "0uEoDNBpQUBwsxKbmxxB"
PROVIDER_ENVIRONMENT_VARIABLES_MAP: Dict[TEmbeddingProvider, str] = {
    "cohere": "COHERE_API_KEY",
    "gemini-text": "GOOGLE_API_KEY",
    "openai": "OPENAI_API_KEY",
    "huggingface": "HUGGINGFACE_API_KEY",
}


<<<<<<< HEAD
# TODO: Update `generate_arrow_uuid_column` when pyarrow 17.0.0 becomes available with vectorized operations (batched + memory-mapped)
def generate_arrow_uuid_column(
    table: pa.Table, unique_identifiers: Sequence[str], id_field_name: str, table_name: str
) -> pa.Table:
    """Generates deterministic UUID - used for deduplication, returning a new arrow
    table with added UUID column.

    Args:
        table (pa.Table): PyArrow table to generate UUIDs for.
        unique_identifiers (Sequence[str]): A list of unique identifier column names.
        id_field_name (str): Name of the new UUID column.
        table_name (str): Name of the table.

    Returns:
        pa.Table: New PyArrow table with the new UUID column.
    """

    unique_identifiers_columns = []
    for col in unique_identifiers:
        column = pc.fill_null(pc.cast(table[col], pa.string()), "")
        unique_identifiers_columns.append(column.to_pylist())

    uuids = pa.array(
        [
            str(uuid.uuid5(uuid.NAMESPACE_OID, x + table_name))
            for x in ["".join(x) for x in zip(*unique_identifiers_columns)]
        ]
    )

    return table.append_column(id_field_name, uuids)


def get_unique_identifiers_from_table_schema(table_schema: TTableSchema) -> List[str]:
    """Returns a list of merge keys for a table used for either merging or deduplication.
=======
def set_non_standard_providers_environment_variables(
    embedding_model_provider: TEmbeddingProvider, api_key: Union[str, None]
) -> None:
    if embedding_model_provider in PROVIDER_ENVIRONMENT_VARIABLES_MAP:
        os.environ[PROVIDER_ENVIRONMENT_VARIABLES_MAP[embedding_model_provider]] = api_key or ""


def get_canonical_vector_database_doc_id_merge_key(
    load_table: TTableSchema,
) -> str:
    if merge_key := get_columns_names_with_prop(load_table, "merge_key"):
        if len(merge_key) > 1:
            raise DestinationTerminalException(
                "You cannot specify multiple merge keys with LanceDB orphan remove enabled:"
                f" {merge_key}"
            )
        else:
            return merge_key[0]
    elif primary_key := get_columns_names_with_prop(load_table, "primary_key"):
        # No merge key defined, warn and assume the first element of the primary key is `doc_id`.
        logger.warning(
            "Merge strategy selected without defined merge key - using the first element of the"
            f" primary key ({primary_key}) as merge key."
        )
        return primary_key[0]
    else:
        raise DestinationTerminalException(
            "You must specify at least a primary key in order to perform orphan removal."
        )


def fill_empty_source_column_values_with_placeholder(
    table: pa.Table, source_columns: List[str], placeholder: str
) -> pa.Table:
    """
    Replaces empty strings and null values in the specified source columns of an Arrow table with a placeholder string.
>>>>>>> 2b7f4c6d

    Args:
        table (pa.Table): The input Arrow table.
        source_columns (List[str]): A list of column names to replace empty strings and null values in.
        placeholder (str): The placeholder string to use for replacement.

    Returns:
        pa.Table: The modified Arrow table with empty strings and null values replaced in the specified columns.
    """
<<<<<<< HEAD
    primary_keys = get_columns_names_with_prop(table_schema, "primary_key")
    merge_keys = []
    if table_schema.get("write_disposition") == "merge":
        merge_keys = get_columns_names_with_prop(table_schema, "merge_key")
    if join_keys := list(set(primary_keys + merge_keys)):
        return join_keys
    else:
        return get_columns_names_with_prop(table_schema, "unique")
=======
    for col_name in source_columns:
        column = table[col_name]
        filled_column = pa.compute.fill_null(column, fill_value=placeholder)
        new_column = pa.compute.replace_substring_regex(
            filled_column, pattern=r"^$", replacement=placeholder
        )
        table = table.set_column(table.column_names.index(col_name), col_name, new_column)
    return table
>>>>>>> 2b7f4c6d


def create_filter_condition(field_name: str, array: pa.Array) -> str:
    def format_value(element: Union[str, int, float, pa.Scalar]) -> str:
        if isinstance(element, pa.Scalar):
            element = element.as_py()
        return "'" + element.replace("'", "''") + "'" if isinstance(element, str) else str(element)

    return f"{field_name} IN ({', '.join(map(format_value, array))})"<|MERGE_RESOLUTION|>--- conflicted
+++ resolved
@@ -1,13 +1,5 @@
 import os
-<<<<<<< HEAD
-import uuid
-from typing import Sequence, Union, Dict, List
-
-import pyarrow as pa
-import pyarrow.compute as pc
-=======
 from typing import Union, Dict, List
->>>>>>> 2b7f4c6d
 
 import pyarrow as pa
 
@@ -26,42 +18,6 @@
 }
 
 
-<<<<<<< HEAD
-# TODO: Update `generate_arrow_uuid_column` when pyarrow 17.0.0 becomes available with vectorized operations (batched + memory-mapped)
-def generate_arrow_uuid_column(
-    table: pa.Table, unique_identifiers: Sequence[str], id_field_name: str, table_name: str
-) -> pa.Table:
-    """Generates deterministic UUID - used for deduplication, returning a new arrow
-    table with added UUID column.
-
-    Args:
-        table (pa.Table): PyArrow table to generate UUIDs for.
-        unique_identifiers (Sequence[str]): A list of unique identifier column names.
-        id_field_name (str): Name of the new UUID column.
-        table_name (str): Name of the table.
-
-    Returns:
-        pa.Table: New PyArrow table with the new UUID column.
-    """
-
-    unique_identifiers_columns = []
-    for col in unique_identifiers:
-        column = pc.fill_null(pc.cast(table[col], pa.string()), "")
-        unique_identifiers_columns.append(column.to_pylist())
-
-    uuids = pa.array(
-        [
-            str(uuid.uuid5(uuid.NAMESPACE_OID, x + table_name))
-            for x in ["".join(x) for x in zip(*unique_identifiers_columns)]
-        ]
-    )
-
-    return table.append_column(id_field_name, uuids)
-
-
-def get_unique_identifiers_from_table_schema(table_schema: TTableSchema) -> List[str]:
-    """Returns a list of merge keys for a table used for either merging or deduplication.
-=======
 def set_non_standard_providers_environment_variables(
     embedding_model_provider: TEmbeddingProvider, api_key: Union[str, None]
 ) -> None:
@@ -98,7 +54,6 @@
 ) -> pa.Table:
     """
     Replaces empty strings and null values in the specified source columns of an Arrow table with a placeholder string.
->>>>>>> 2b7f4c6d
 
     Args:
         table (pa.Table): The input Arrow table.
@@ -108,16 +63,6 @@
     Returns:
         pa.Table: The modified Arrow table with empty strings and null values replaced in the specified columns.
     """
-<<<<<<< HEAD
-    primary_keys = get_columns_names_with_prop(table_schema, "primary_key")
-    merge_keys = []
-    if table_schema.get("write_disposition") == "merge":
-        merge_keys = get_columns_names_with_prop(table_schema, "merge_key")
-    if join_keys := list(set(primary_keys + merge_keys)):
-        return join_keys
-    else:
-        return get_columns_names_with_prop(table_schema, "unique")
-=======
     for col_name in source_columns:
         column = table[col_name]
         filled_column = pa.compute.fill_null(column, fill_value=placeholder)
@@ -126,7 +71,6 @@
         )
         table = table.set_column(table.column_names.index(col_name), col_name, new_column)
     return table
->>>>>>> 2b7f4c6d
 
 
 def create_filter_condition(field_name: str, array: pa.Array) -> str:
